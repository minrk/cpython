--- conflicted
+++ resolved
@@ -321,11 +321,8 @@
 		Python/pymath.o \
 		Python/pystate.o \
 		Python/pythonrun.o \
-<<<<<<< HEAD
 		Python/pytime.o \
-=======
 		Python/random.o \
->>>>>>> 2daf6ae2
 		Python/structmember.o \
 		Python/symtable.o \
 		Python/sysmodule.o \
