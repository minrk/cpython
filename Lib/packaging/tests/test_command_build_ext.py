import os
import sys
import site
import shutil
import sysconfig
from io import StringIO
from packaging.dist import Distribution
from packaging.errors import UnknownFileError, CompileError
from packaging.command.build_ext import build_ext
from packaging.compiler.extension import Extension
from test.script_helper import assert_python_ok

from packaging.tests import support, unittest, verbose, unload


def _get_source_filename():
    srcdir = sysconfig.get_config_var('srcdir')
    return os.path.join(srcdir, 'Modules', 'xxmodule.c')


class BuildExtTestCase(support.TempdirManager,
                       support.LoggingCatcher,
                       unittest.TestCase):
    def setUp(self):
        # Create a simple test environment
        # Note that we're making changes to sys.path
        super(BuildExtTestCase, self).setUp()
        self.tmp_dir = self.mkdtemp()
<<<<<<< HEAD
=======
        sys.path.append(self.tmp_dir)
>>>>>>> ed5d2f13
        filename = _get_source_filename()
        if os.path.exists(filename):
            shutil.copy(filename, self.tmp_dir)
        self.old_user_base = site.USER_BASE
        site.USER_BASE = self.mkdtemp()
        build_ext.USER_BASE = site.USER_BASE

    def tearDown(self):
        # Get everything back to normal
        unload('xx')
        sys.path.remove(self.tmp_dir)
        if sys.version > "2.6":
            site.USER_BASE = self.old_user_base
            build_ext.USER_BASE = self.old_user_base

        super(BuildExtTestCase, self).tearDown()

    def _fixup_command(self, cmd):
        # When Python was build with --enable-shared, -L. is not good enough
        # to find the libpython<blah>.so.  This is because regrtest runs it
        # under a tempdir, not in the top level where the .so lives.  By the
        # time we've gotten here, Python's already been chdir'd to the
        # tempdir.
        #
        # To further add to the fun, we can't just add library_dirs to the
        # Extension() instance because that doesn't get plumbed through to the
        # final compiler command.
        if (sysconfig.get_config_var('Py_ENABLE_SHARED') and
            not sys.platform.startswith('win')):
            runshared = sysconfig.get_config_var('RUNSHARED')
            if runshared is None:
                cmd.library_dirs = ['.']
            else:
                name, equals, value = runshared.partition('=')
                cmd.library_dirs = value.split(os.pathsep)

    def test_build_ext(self):
        xx_c = os.path.join(self.tmp_dir, 'xxmodule.c')
        if not os.path.exists(xx_c):
            # skipping if we cannot find it
            return
        xx_ext = Extension('xx', [xx_c])
        dist = Distribution({'name': 'xx', 'ext_modules': [xx_ext]})
        dist.package_dir = self.tmp_dir
        cmd = build_ext(dist)
        self._fixup_command(cmd)

        if os.name == "nt":
            # On Windows, we must build a debug version iff running
            # a debug build of Python
            cmd.debug = sys.executable.endswith("_d.exe")
        cmd.build_lib = self.tmp_dir
        cmd.build_temp = self.tmp_dir

        old_stdout = sys.stdout
        if not verbose:
            # silence compiler output
            sys.stdout = StringIO()
        try:
            cmd.ensure_finalized()
            cmd.run()
        finally:
            sys.stdout = old_stdout

        code = """if 1:
            import sys
            sys.path.insert(0, %r)

            import xx

            for attr in ('error', 'foo', 'new', 'roj'):
                assert hasattr(xx, attr)

            assert xx.foo(2, 5) == 7
            assert xx.foo(13, 15) == 28
            assert xx.new().demo() is None
            doc = 'This is a template module just for instruction.'
            assert xx.__doc__ == doc
            assert isinstance(xx.Null(), xx.Null)
            assert isinstance(xx.Str(), xx.Str)"""
        code = code % self.tmp_dir
        assert_python_ok('-c', code)

<<<<<<< HEAD
    def tearDown(self):
        # Get everything back to normal
        if sys.version > "2.6":
            site.USER_BASE = self.old_user_base
            build_ext.USER_BASE = self.old_user_base

        super(BuildExtTestCase, self).tearDown()

=======
>>>>>>> ed5d2f13
    def test_solaris_enable_shared(self):
        dist = Distribution({'name': 'xx'})
        cmd = build_ext(dist)
        old = sys.platform

        sys.platform = 'sunos'  # fooling finalize_options
        from sysconfig import _CONFIG_VARS

        old_var = _CONFIG_VARS.get('Py_ENABLE_SHARED')
        _CONFIG_VARS['Py_ENABLE_SHARED'] = 1
        try:
            cmd.ensure_finalized()
        finally:
            sys.platform = old
            if old_var is None:
                del _CONFIG_VARS['Py_ENABLE_SHARED']
            else:
                _CONFIG_VARS['Py_ENABLE_SHARED'] = old_var

        # make sure we get some library dirs under solaris
        self.assertGreater(len(cmd.library_dirs), 0)

    @unittest.skipIf(sys.version < '2.6', 'requires Python 2.6 or higher')
    def test_user_site(self):
        dist = Distribution({'name': 'xx'})
        cmd = build_ext(dist)

        # making sure the user option is there
        options = [name for name, short, label in
                   cmd.user_options]
        self.assertIn('user', options)

        # setting a value
        cmd.user = True

        # setting user based lib and include
        lib = os.path.join(site.USER_BASE, 'lib')
        incl = os.path.join(site.USER_BASE, 'include')
        os.mkdir(lib)
        os.mkdir(incl)

        # let's run finalize
        cmd.ensure_finalized()

        # see if include_dirs and library_dirs
        # were set
        self.assertIn(lib, cmd.library_dirs)
        self.assertIn(lib, cmd.rpath)
        self.assertIn(incl, cmd.include_dirs)

    def test_optional_extension(self):

        # this extension will fail, but let's ignore this failure
        # with the optional argument.
        modules = [Extension('foo', ['xxx'], optional=False)]
        dist = Distribution({'name': 'xx', 'ext_modules': modules})
        cmd = build_ext(dist)
        cmd.ensure_finalized()
        self.assertRaises((UnknownFileError, CompileError),
                          cmd.run)  # should raise an error

        modules = [Extension('foo', ['xxx'], optional=True)]
        dist = Distribution({'name': 'xx', 'ext_modules': modules})
        cmd = build_ext(dist)
        cmd.ensure_finalized()
        cmd.run()  # should pass

    def test_finalize_options(self):
        # Make sure Python's include directories (for Python.h, pyconfig.h,
        # etc.) are in the include search path.
        modules = [Extension('foo', ['xxx'], optional=False)]
        dist = Distribution({'name': 'xx', 'ext_modules': modules})
        cmd = build_ext(dist)
        cmd.finalize_options()

        py_include = sysconfig.get_path('include')
        self.assertIn(py_include, cmd.include_dirs)

        plat_py_include = sysconfig.get_path('platinclude')
        self.assertIn(plat_py_include, cmd.include_dirs)

        # make sure cmd.libraries is turned into a list
        # if it's a string
        cmd = build_ext(dist)
        cmd.libraries = 'my_lib'
        cmd.finalize_options()
        self.assertEqual(cmd.libraries, ['my_lib'])

        # make sure cmd.library_dirs is turned into a list
        # if it's a string
        cmd = build_ext(dist)
        cmd.library_dirs = 'my_lib_dir'
        cmd.finalize_options()
        self.assertIn('my_lib_dir', cmd.library_dirs)

        # make sure rpath is turned into a list
        # if it's a list of os.pathsep's paths
        cmd = build_ext(dist)
        cmd.rpath = os.pathsep.join(['one', 'two'])
        cmd.finalize_options()
        self.assertEqual(cmd.rpath, ['one', 'two'])

        # XXX more tests to perform for win32

        # make sure define is turned into 2-tuples
        # strings if they are ','-separated strings
        cmd = build_ext(dist)
        cmd.define = 'one,two'
        cmd.finalize_options()
        self.assertEqual(cmd.define, [('one', '1'), ('two', '1')])

        # make sure undef is turned into a list of
        # strings if they are ','-separated strings
        cmd = build_ext(dist)
        cmd.undef = 'one,two'
        cmd.finalize_options()
        self.assertEqual(cmd.undef, ['one', 'two'])

        # make sure swig_opts is turned into a list
        cmd = build_ext(dist)
        cmd.swig_opts = None
        cmd.finalize_options()
        self.assertEqual(cmd.swig_opts, [])

        cmd = build_ext(dist)
        cmd.swig_opts = '1 2'
        cmd.finalize_options()
        self.assertEqual(cmd.swig_opts, ['1', '2'])

    def test_get_source_files(self):
        modules = [Extension('foo', ['xxx'], optional=False)]
        dist = Distribution({'name': 'xx', 'ext_modules': modules})
        cmd = build_ext(dist)
        cmd.ensure_finalized()
        self.assertEqual(cmd.get_source_files(), ['xxx'])

    def test_compiler_option(self):
        # cmd.compiler is an option and
        # should not be overriden by a compiler instance
        # when the command is run
        dist = Distribution()
        cmd = build_ext(dist)
        cmd.compiler = 'unix'
        cmd.ensure_finalized()
        cmd.run()
        self.assertEqual(cmd.compiler, 'unix')

    def test_get_outputs(self):
        tmp_dir = self.mkdtemp()
        c_file = os.path.join(tmp_dir, 'foo.c')
        self.write_file(c_file, 'void PyInit_foo(void) {}\n')
        ext = Extension('foo', [c_file], optional=False)
        dist = Distribution({'name': 'xx',
                             'ext_modules': [ext]})
        cmd = build_ext(dist)
        self._fixup_command(cmd)
        cmd.ensure_finalized()
        self.assertEqual(len(cmd.get_outputs()), 1)

        if os.name == "nt":
            cmd.debug = sys.executable.endswith("_d.exe")

        cmd.build_lib = os.path.join(self.tmp_dir, 'build')
        cmd.build_temp = os.path.join(self.tmp_dir, 'tempt')

        # issue #5977 : distutils build_ext.get_outputs
        # returns wrong result with --inplace
        other_tmp_dir = os.path.realpath(self.mkdtemp())
        old_wd = os.getcwd()
        os.chdir(other_tmp_dir)
        try:
            cmd.inplace = True
            cmd.run()
            so_file = cmd.get_outputs()[0]
        finally:
            os.chdir(old_wd)
        self.assertTrue(os.path.exists(so_file))
        so_ext = sysconfig.get_config_var('SO')
        self.assertTrue(so_file.endswith(so_ext))
        so_dir = os.path.dirname(so_file)
        self.assertEqual(so_dir, other_tmp_dir)

        cmd.inplace = False
        cmd.run()
        so_file = cmd.get_outputs()[0]
        self.assertTrue(os.path.exists(so_file))
        self.assertTrue(so_file.endswith(so_ext))
        so_dir = os.path.dirname(so_file)
        self.assertEqual(so_dir, cmd.build_lib)

        # inplace = False, cmd.package = 'bar'
        build_py = cmd.get_finalized_command('build_py')
        build_py.package_dir = 'bar'
        path = cmd.get_ext_fullpath('foo')
        # checking that the last directory is the build_dir
        path = os.path.split(path)[0]
        self.assertEqual(path, cmd.build_lib)

        # inplace = True, cmd.package = 'bar'
        cmd.inplace = True
        other_tmp_dir = os.path.realpath(self.mkdtemp())
        old_wd = os.getcwd()
        os.chdir(other_tmp_dir)
        try:
            path = cmd.get_ext_fullpath('foo')
        finally:
            os.chdir(old_wd)
        # checking that the last directory is bar
        path = os.path.split(path)[0]
        lastdir = os.path.split(path)[-1]
        self.assertEqual(lastdir, 'bar')

    def test_ext_fullpath(self):
        ext = sysconfig.get_config_vars()['SO']
        # building lxml.etree inplace
        #etree_c = os.path.join(self.tmp_dir, 'lxml.etree.c')
        #etree_ext = Extension('lxml.etree', [etree_c])
        #dist = Distribution({'name': 'lxml', 'ext_modules': [etree_ext]})
        dist = Distribution()
        cmd = build_ext(dist)
        cmd.inplace = True
        cmd.distribution.package_dir = 'src'
        cmd.distribution.packages = ['lxml', 'lxml.html']
        curdir = os.getcwd()
        wanted = os.path.join(curdir, 'src', 'lxml', 'etree' + ext)
        path = cmd.get_ext_fullpath('lxml.etree')
        self.assertEqual(wanted, path)

        # building lxml.etree not inplace
        cmd.inplace = False
        cmd.build_lib = os.path.join(curdir, 'tmpdir')
        wanted = os.path.join(curdir, 'tmpdir', 'lxml', 'etree' + ext)
        path = cmd.get_ext_fullpath('lxml.etree')
        self.assertEqual(wanted, path)

        # building twisted.runner.portmap not inplace
        build_py = cmd.get_finalized_command('build_py')
        build_py.package_dir = None
        cmd.distribution.packages = ['twisted', 'twisted.runner.portmap']
        path = cmd.get_ext_fullpath('twisted.runner.portmap')
        wanted = os.path.join(curdir, 'tmpdir', 'twisted', 'runner',
                              'portmap' + ext)
        self.assertEqual(wanted, path)

        # building twisted.runner.portmap inplace
        cmd.inplace = True
        path = cmd.get_ext_fullpath('twisted.runner.portmap')
        wanted = os.path.join(curdir, 'twisted', 'runner', 'portmap' + ext)
        self.assertEqual(wanted, path)


def test_suite():
    src = _get_source_filename()
    if not os.path.exists(src):
        if verbose:
            print('test_command_build_ext: Cannot find source code (test'
                  ' must run in python build dir)')
        return unittest.TestSuite()
    else:
        return unittest.makeSuite(BuildExtTestCase)

if __name__ == '__main__':
    unittest.main(defaultTest='test_suite')<|MERGE_RESOLUTION|>--- conflicted
+++ resolved
@@ -26,10 +26,6 @@
         # Note that we're making changes to sys.path
         super(BuildExtTestCase, self).setUp()
         self.tmp_dir = self.mkdtemp()
-<<<<<<< HEAD
-=======
-        sys.path.append(self.tmp_dir)
->>>>>>> ed5d2f13
         filename = _get_source_filename()
         if os.path.exists(filename):
             shutil.copy(filename, self.tmp_dir)
@@ -39,8 +35,6 @@
 
     def tearDown(self):
         # Get everything back to normal
-        unload('xx')
-        sys.path.remove(self.tmp_dir)
         if sys.version > "2.6":
             site.USER_BASE = self.old_user_base
             build_ext.USER_BASE = self.old_user_base
@@ -113,17 +107,6 @@
         code = code % self.tmp_dir
         assert_python_ok('-c', code)
 
-<<<<<<< HEAD
-    def tearDown(self):
-        # Get everything back to normal
-        if sys.version > "2.6":
-            site.USER_BASE = self.old_user_base
-            build_ext.USER_BASE = self.old_user_base
-
-        super(BuildExtTestCase, self).tearDown()
-
-=======
->>>>>>> ed5d2f13
     def test_solaris_enable_shared(self):
         dist = Distribution({'name': 'xx'})
         cmd = build_ext(dist)
