--- conflicted
+++ resolved
@@ -4,12 +4,6 @@
    Written and maintained by Raymond D. Hettinger <python@rcn.com>
    Derived from Lib/sets.py and Objects/dictobject.c.
 
-<<<<<<< HEAD
-   Copyright (c) 2003-2015 Python Software Foundation.
-   All rights reserved.
-
-=======
->>>>>>> 630329e4
    The basic lookup function used by all operations.
    This is based on Algorithm D from Knuth Vol. 3, Sec. 6.4.
 
