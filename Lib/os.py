--- conflicted
+++ resolved
@@ -737,27 +737,4 @@
     _copy_reg.pickle(statvfs_result, _pickle_statvfs_result,
                      _make_statvfs_result)
 except NameError: # statvfs_result may not exist
-<<<<<<< HEAD
-    pass
-
-if not _exists("urandom"):
-    def urandom(n):
-        """urandom(n) -> str
-
-        Return a string of n random bytes suitable for cryptographic use.
-
-        """
-        try:
-            _urandomfd = open("/dev/urandom", O_RDONLY)
-        except (OSError, IOError):
-            raise NotImplementedError("/dev/urandom (or equivalent) not found")
-        try:
-            bs = b""
-            while n > len(bs):
-                bs += read(_urandomfd, n - len(bs))
-        finally:
-            close(_urandomfd)
-        return bs
-=======
-    pass
->>>>>>> b19fb246
+    pass