/* struct module -- pack values into and (out of) bytes objects */

/* New version supporting byte order, alignment and size options,
   character strings, and unsigned numbers */

#define PY_SSIZE_T_CLEAN

#include "Python.h"
#include "structmember.h"
#include <ctype.h>

static PyTypeObject PyStructType;

/* The translation function for each format character is table driven */
typedef struct _formatdef {
    char format;
    Py_ssize_t size;
    Py_ssize_t alignment;
    PyObject* (*unpack)(const char *,
                        const struct _formatdef *);
    int (*pack)(char *, PyObject *,
                const struct _formatdef *);
} formatdef;

typedef struct _formatcode {
    const struct _formatdef *fmtdef;
    Py_ssize_t offset;
    Py_ssize_t size;
    Py_ssize_t repeat;
} formatcode;

/* Struct object interface */

typedef struct {
    PyObject_HEAD
    Py_ssize_t s_size;
    Py_ssize_t s_len;
    formatcode *s_codes;
    PyObject *s_format;
    PyObject *weakreflist; /* List of weak references */
} PyStructObject;


#define PyStruct_Check(op) PyObject_TypeCheck(op, &PyStructType)
#define PyStruct_CheckExact(op) (Py_TYPE(op) == &PyStructType)


/* Exception */

static PyObject *StructError;


/* Define various structs to figure out the alignments of types */


typedef struct { char c; short x; } st_short;
typedef struct { char c; int x; } st_int;
typedef struct { char c; long x; } st_long;
typedef struct { char c; float x; } st_float;
typedef struct { char c; double x; } st_double;
typedef struct { char c; void *x; } st_void_p;
typedef struct { char c; size_t x; } st_size_t;

#define SHORT_ALIGN (sizeof(st_short) - sizeof(short))
#define INT_ALIGN (sizeof(st_int) - sizeof(int))
#define LONG_ALIGN (sizeof(st_long) - sizeof(long))
#define FLOAT_ALIGN (sizeof(st_float) - sizeof(float))
#define DOUBLE_ALIGN (sizeof(st_double) - sizeof(double))
#define VOID_P_ALIGN (sizeof(st_void_p) - sizeof(void *))
#define SIZE_T_ALIGN (sizeof(st_size_t) - sizeof(size_t))

/* We can't support q and Q in native mode unless the compiler does;
   in std mode, they're 8 bytes on all platforms. */
#ifdef HAVE_LONG_LONG
typedef struct { char c; PY_LONG_LONG x; } s_long_long;
#define LONG_LONG_ALIGN (sizeof(s_long_long) - sizeof(PY_LONG_LONG))
#endif

#ifdef HAVE_C99_BOOL
#define BOOL_TYPE _Bool
typedef struct { char c; _Bool x; } s_bool;
#define BOOL_ALIGN (sizeof(s_bool) - sizeof(BOOL_TYPE))
#else
#define BOOL_TYPE char
#define BOOL_ALIGN 0
#endif

#define STRINGIFY(x)    #x

#ifdef __powerc
#pragma options align=reset
#endif

/* Helper for integer format codes: converts an arbitrary Python object to a
   PyLongObject if possible, otherwise fails.  Caller should decref. */

static PyObject *
get_pylong(PyObject *v)
{
    assert(v != NULL);
    if (!PyLong_Check(v)) {
        /* Not an integer;  try to use __index__ to convert. */
        if (PyIndex_Check(v)) {
            v = PyNumber_Index(v);
            if (v == NULL)
                return NULL;
        }
        else {
            PyErr_SetString(StructError,
                            "required argument is not an integer");
            return NULL;
        }
    }
    else
        Py_INCREF(v);

    assert(PyLong_Check(v));
    return v;
}

/* Helper routine to get a C long and raise the appropriate error if it isn't
   one */

static int
get_long(PyObject *v, long *p)
{
    long x;

    v = get_pylong(v);
    if (v == NULL)
        return -1;
    assert(PyLong_Check(v));
    x = PyLong_AsLong(v);
    Py_DECREF(v);
    if (x == (long)-1 && PyErr_Occurred()) {
        if (PyErr_ExceptionMatches(PyExc_OverflowError))
            PyErr_SetString(StructError,
                            "argument out of range");
        return -1;
    }
    *p = x;
    return 0;
}


/* Same, but handling unsigned long */

static int
get_ulong(PyObject *v, unsigned long *p)
{
    unsigned long x;

    v = get_pylong(v);
    if (v == NULL)
        return -1;
    assert(PyLong_Check(v));
    x = PyLong_AsUnsignedLong(v);
    Py_DECREF(v);
    if (x == (unsigned long)-1 && PyErr_Occurred()) {
        if (PyErr_ExceptionMatches(PyExc_OverflowError))
            PyErr_SetString(StructError,
                            "argument out of range");
        return -1;
    }
    *p = x;
    return 0;
}

#ifdef HAVE_LONG_LONG

/* Same, but handling native long long. */

static int
get_longlong(PyObject *v, PY_LONG_LONG *p)
{
    PY_LONG_LONG x;

    v = get_pylong(v);
    if (v == NULL)
        return -1;
    assert(PyLong_Check(v));
    x = PyLong_AsLongLong(v);
    Py_DECREF(v);
    if (x == (PY_LONG_LONG)-1 && PyErr_Occurred()) {
        if (PyErr_ExceptionMatches(PyExc_OverflowError))
            PyErr_SetString(StructError,
                            "argument out of range");
        return -1;
    }
    *p = x;
    return 0;
}

/* Same, but handling native unsigned long long. */

static int
get_ulonglong(PyObject *v, unsigned PY_LONG_LONG *p)
{
    unsigned PY_LONG_LONG x;

    v = get_pylong(v);
    if (v == NULL)
        return -1;
    assert(PyLong_Check(v));
    x = PyLong_AsUnsignedLongLong(v);
    Py_DECREF(v);
    if (x == (unsigned PY_LONG_LONG)-1 && PyErr_Occurred()) {
        if (PyErr_ExceptionMatches(PyExc_OverflowError))
            PyErr_SetString(StructError,
                            "argument out of range");
        return -1;
    }
    *p = x;
    return 0;
}

#endif

/* Same, but handling Py_ssize_t */

static int
get_ssize_t(PyObject *v, Py_ssize_t *p)
{
    Py_ssize_t x;

    v = get_pylong(v);
    if (v == NULL)
        return -1;
    assert(PyLong_Check(v));
    x = PyLong_AsSsize_t(v);
    Py_DECREF(v);
    if (x == (Py_ssize_t)-1 && PyErr_Occurred()) {
        if (PyErr_ExceptionMatches(PyExc_OverflowError))
            PyErr_SetString(StructError,
                            "argument out of range");
        return -1;
    }
    *p = x;
    return 0;
}

/* Same, but handling size_t */

static int
get_size_t(PyObject *v, size_t *p)
{
    size_t x;

    v = get_pylong(v);
    if (v == NULL)
        return -1;
    assert(PyLong_Check(v));
    x = PyLong_AsSize_t(v);
    Py_DECREF(v);
    if (x == (size_t)-1 && PyErr_Occurred()) {
        if (PyErr_ExceptionMatches(PyExc_OverflowError))
            PyErr_SetString(StructError,
                            "argument out of range");
        return -1;
    }
    *p = x;
    return 0;
}


#define RANGE_ERROR(x, f, flag, mask) return _range_error(f, flag)


/* Floating point helpers */

static PyObject *
unpack_float(const char *p,  /* start of 4-byte string */
         int le)             /* true for little-endian, false for big-endian */
{
    double x;

    x = _PyFloat_Unpack4((unsigned char *)p, le);
    if (x == -1.0 && PyErr_Occurred())
        return NULL;
    return PyFloat_FromDouble(x);
}

static PyObject *
unpack_double(const char *p,  /* start of 8-byte string */
          int le)         /* true for little-endian, false for big-endian */
{
    double x;

    x = _PyFloat_Unpack8((unsigned char *)p, le);
    if (x == -1.0 && PyErr_Occurred())
        return NULL;
    return PyFloat_FromDouble(x);
}

/* Helper to format the range error exceptions */
static int
_range_error(const formatdef *f, int is_unsigned)
{
    /* ulargest is the largest unsigned value with f->size bytes.
     * Note that the simpler:
     *     ((size_t)1 << (f->size * 8)) - 1
     * doesn't work when f->size == sizeof(size_t) because C doesn't
     * define what happens when a left shift count is >= the number of
     * bits in the integer being shifted; e.g., on some boxes it doesn't
     * shift at all when they're equal.
     */
    const size_t ulargest = (size_t)-1 >> ((SIZEOF_SIZE_T - f->size)*8);
    assert(f->size >= 1 && f->size <= SIZEOF_SIZE_T);
    if (is_unsigned)
        PyErr_Format(StructError,
            "'%c' format requires 0 <= number <= %zu",
            f->format,
            ulargest);
    else {
        const Py_ssize_t largest = (Py_ssize_t)(ulargest >> 1);
        PyErr_Format(StructError,
            "'%c' format requires %zd <= number <= %zd",
            f->format,
            ~ largest,
            largest);
    }

    return -1;
}



/* A large number of small routines follow, with names of the form

   [bln][up]_TYPE

   [bln] distiguishes among big-endian, little-endian and native.
   [pu] distiguishes between pack (to struct) and unpack (from struct).
   TYPE is one of char, byte, ubyte, etc.
*/

/* Native mode routines. ****************************************************/
/* NOTE:
   In all n[up]_<type> routines handling types larger than 1 byte, there is
   *no* guarantee that the p pointer is properly aligned for each type,
   therefore memcpy is called.  An intermediate variable is used to
   compensate for big-endian architectures.
   Normally both the intermediate variable and the memcpy call will be
   skipped by C optimisation in little-endian architectures (gcc >= 2.91
   does this). */

static PyObject *
nu_char(const char *p, const formatdef *f)
{
    return PyBytes_FromStringAndSize(p, 1);
}

static PyObject *
nu_byte(const char *p, const formatdef *f)
{
    return PyLong_FromLong((long) *(signed char *)p);
}

static PyObject *
nu_ubyte(const char *p, const formatdef *f)
{
    return PyLong_FromLong((long) *(unsigned char *)p);
}

static PyObject *
nu_short(const char *p, const formatdef *f)
{
    short x;
    memcpy((char *)&x, p, sizeof x);
    return PyLong_FromLong((long)x);
}

static PyObject *
nu_ushort(const char *p, const formatdef *f)
{
    unsigned short x;
    memcpy((char *)&x, p, sizeof x);
    return PyLong_FromLong((long)x);
}

static PyObject *
nu_int(const char *p, const formatdef *f)
{
    int x;
    memcpy((char *)&x, p, sizeof x);
    return PyLong_FromLong((long)x);
}

static PyObject *
nu_uint(const char *p, const formatdef *f)
{
    unsigned int x;
    memcpy((char *)&x, p, sizeof x);
#if (SIZEOF_LONG > SIZEOF_INT)
    return PyLong_FromLong((long)x);
#else
    if (x <= ((unsigned int)LONG_MAX))
        return PyLong_FromLong((long)x);
    return PyLong_FromUnsignedLong((unsigned long)x);
#endif
}

static PyObject *
nu_long(const char *p, const formatdef *f)
{
    long x;
    memcpy((char *)&x, p, sizeof x);
    return PyLong_FromLong(x);
}

static PyObject *
nu_ulong(const char *p, const formatdef *f)
{
    unsigned long x;
    memcpy((char *)&x, p, sizeof x);
    if (x <= LONG_MAX)
        return PyLong_FromLong((long)x);
    return PyLong_FromUnsignedLong(x);
}

static PyObject *
nu_ssize_t(const char *p, const formatdef *f)
{
    Py_ssize_t x;
    memcpy((char *)&x, p, sizeof x);
    return PyLong_FromSsize_t(x);
}

static PyObject *
nu_size_t(const char *p, const formatdef *f)
{
    size_t x;
    memcpy((char *)&x, p, sizeof x);
    return PyLong_FromSize_t(x);
}


/* Native mode doesn't support q or Q unless the platform C supports
   long long (or, on Windows, __int64). */

#ifdef HAVE_LONG_LONG

static PyObject *
nu_longlong(const char *p, const formatdef *f)
{
    PY_LONG_LONG x;
    memcpy((char *)&x, p, sizeof x);
    if (x >= LONG_MIN && x <= LONG_MAX)
        return PyLong_FromLong(Py_SAFE_DOWNCAST(x, PY_LONG_LONG, long));
    return PyLong_FromLongLong(x);
}

static PyObject *
nu_ulonglong(const char *p, const formatdef *f)
{
    unsigned PY_LONG_LONG x;
    memcpy((char *)&x, p, sizeof x);
    if (x <= LONG_MAX)
        return PyLong_FromLong(Py_SAFE_DOWNCAST(x, unsigned PY_LONG_LONG, long));
    return PyLong_FromUnsignedLongLong(x);
}

#endif

static PyObject *
nu_bool(const char *p, const formatdef *f)
{
    BOOL_TYPE x;
    memcpy((char *)&x, p, sizeof x);
    return PyBool_FromLong(x != 0);
}


static PyObject *
nu_float(const char *p, const formatdef *f)
{
    float x;
    memcpy((char *)&x, p, sizeof x);
    return PyFloat_FromDouble((double)x);
}

static PyObject *
nu_double(const char *p, const formatdef *f)
{
    double x;
    memcpy((char *)&x, p, sizeof x);
    return PyFloat_FromDouble(x);
}

static PyObject *
nu_void_p(const char *p, const formatdef *f)
{
    void *x;
    memcpy((char *)&x, p, sizeof x);
    return PyLong_FromVoidPtr(x);
}

static int
np_byte(char *p, PyObject *v, const formatdef *f)
{
    long x;
    if (get_long(v, &x) < 0)
        return -1;
    if (x < -128 || x > 127){
        PyErr_SetString(StructError,
                        "byte format requires -128 <= number <= 127");
        return -1;
    }
    *p = (char)x;
    return 0;
}

static int
np_ubyte(char *p, PyObject *v, const formatdef *f)
{
    long x;
    if (get_long(v, &x) < 0)
        return -1;
    if (x < 0 || x > 255){
        PyErr_SetString(StructError,
                        "ubyte format requires 0 <= number <= 255");
        return -1;
    }
    *p = (char)x;
    return 0;
}

static int
np_char(char *p, PyObject *v, const formatdef *f)
{
    if (!PyBytes_Check(v) || PyBytes_Size(v) != 1) {
        PyErr_SetString(StructError,
                        "char format requires a bytes object of length 1");
        return -1;
    }
    *p = *PyBytes_AsString(v);
    return 0;
}

static int
np_short(char *p, PyObject *v, const formatdef *f)
{
    long x;
    short y;
    if (get_long(v, &x) < 0)
        return -1;
    if (x < SHRT_MIN || x > SHRT_MAX){
        PyErr_SetString(StructError,
                        "short format requires " STRINGIFY(SHRT_MIN)
                        " <= number <= " STRINGIFY(SHRT_MAX));
        return -1;
    }
    y = (short)x;
    memcpy(p, (char *)&y, sizeof y);
    return 0;
}

static int
np_ushort(char *p, PyObject *v, const formatdef *f)
{
    long x;
    unsigned short y;
    if (get_long(v, &x) < 0)
        return -1;
    if (x < 0 || x > USHRT_MAX){
        PyErr_SetString(StructError,
                        "ushort format requires 0 <= number <= " STRINGIFY(USHRT_MAX));
        return -1;
    }
    y = (unsigned short)x;
    memcpy(p, (char *)&y, sizeof y);
    return 0;
}

static int
np_int(char *p, PyObject *v, const formatdef *f)
{
    long x;
    int y;
    if (get_long(v, &x) < 0)
        return -1;
#if (SIZEOF_LONG > SIZEOF_INT)
    if ((x < ((long)INT_MIN)) || (x > ((long)INT_MAX)))
        RANGE_ERROR(x, f, 0, -1);
#endif
    y = (int)x;
    memcpy(p, (char *)&y, sizeof y);
    return 0;
}

static int
np_uint(char *p, PyObject *v, const formatdef *f)
{
    unsigned long x;
    unsigned int y;
    if (get_ulong(v, &x) < 0)
        return -1;
    y = (unsigned int)x;
#if (SIZEOF_LONG > SIZEOF_INT)
    if (x > ((unsigned long)UINT_MAX))
        RANGE_ERROR(y, f, 1, -1);
#endif
    memcpy(p, (char *)&y, sizeof y);
    return 0;
}

static int
np_long(char *p, PyObject *v, const formatdef *f)
{
    long x;
    if (get_long(v, &x) < 0)
        return -1;
    memcpy(p, (char *)&x, sizeof x);
    return 0;
}

static int
np_ulong(char *p, PyObject *v, const formatdef *f)
{
    unsigned long x;
    if (get_ulong(v, &x) < 0)
        return -1;
    memcpy(p, (char *)&x, sizeof x);
    return 0;
}

static int
np_ssize_t(char *p, PyObject *v, const formatdef *f)
{
    Py_ssize_t x;
    if (get_ssize_t(v, &x) < 0)
        return -1;
    memcpy(p, (char *)&x, sizeof x);
    return 0;
}

static int
np_size_t(char *p, PyObject *v, const formatdef *f)
{
    size_t x;
    if (get_size_t(v, &x) < 0)
        return -1;
    memcpy(p, (char *)&x, sizeof x);
    return 0;
}

#ifdef HAVE_LONG_LONG

static int
np_longlong(char *p, PyObject *v, const formatdef *f)
{
    PY_LONG_LONG x;
    if (get_longlong(v, &x) < 0)
        return -1;
    memcpy(p, (char *)&x, sizeof x);
    return 0;
}

static int
np_ulonglong(char *p, PyObject *v, const formatdef *f)
{
    unsigned PY_LONG_LONG x;
    if (get_ulonglong(v, &x) < 0)
        return -1;
    memcpy(p, (char *)&x, sizeof x);
    return 0;
}
#endif


static int
np_bool(char *p, PyObject *v, const formatdef *f)
{
    int y;
    BOOL_TYPE x;
    y = PyObject_IsTrue(v);
    if (y < 0)
        return -1;
    x = y;
    memcpy(p, (char *)&x, sizeof x);
    return 0;
}

static int
np_float(char *p, PyObject *v, const formatdef *f)
{
    float x = (float)PyFloat_AsDouble(v);
    if (x == -1 && PyErr_Occurred()) {
        PyErr_SetString(StructError,
                        "required argument is not a float");
        return -1;
    }
    memcpy(p, (char *)&x, sizeof x);
    return 0;
}

static int
np_double(char *p, PyObject *v, const formatdef *f)
{
    double x = PyFloat_AsDouble(v);
    if (x == -1 && PyErr_Occurred()) {
        PyErr_SetString(StructError,
                        "required argument is not a float");
        return -1;
    }
    memcpy(p, (char *)&x, sizeof(double));
    return 0;
}

static int
np_void_p(char *p, PyObject *v, const formatdef *f)
{
    void *x;

    v = get_pylong(v);
    if (v == NULL)
        return -1;
    assert(PyLong_Check(v));
    x = PyLong_AsVoidPtr(v);
    Py_DECREF(v);
    if (x == NULL && PyErr_Occurred())
        return -1;
    memcpy(p, (char *)&x, sizeof x);
    return 0;
}

static formatdef native_table[] = {
    {'x',       sizeof(char),   0,              NULL},
    {'b',       sizeof(char),   0,              nu_byte,        np_byte},
    {'B',       sizeof(char),   0,              nu_ubyte,       np_ubyte},
    {'c',       sizeof(char),   0,              nu_char,        np_char},
    {'s',       sizeof(char),   0,              NULL},
    {'p',       sizeof(char),   0,              NULL},
    {'h',       sizeof(short),  SHORT_ALIGN,    nu_short,       np_short},
    {'H',       sizeof(short),  SHORT_ALIGN,    nu_ushort,      np_ushort},
    {'i',       sizeof(int),    INT_ALIGN,      nu_int,         np_int},
    {'I',       sizeof(int),    INT_ALIGN,      nu_uint,        np_uint},
    {'l',       sizeof(long),   LONG_ALIGN,     nu_long,        np_long},
    {'L',       sizeof(long),   LONG_ALIGN,     nu_ulong,       np_ulong},
    {'n',       sizeof(size_t), SIZE_T_ALIGN,   nu_ssize_t,     np_ssize_t},
    {'N',       sizeof(size_t), SIZE_T_ALIGN,   nu_size_t,      np_size_t},
#ifdef HAVE_LONG_LONG
    {'q',       sizeof(PY_LONG_LONG), LONG_LONG_ALIGN, nu_longlong, np_longlong},
    {'Q',       sizeof(PY_LONG_LONG), LONG_LONG_ALIGN, nu_ulonglong,np_ulonglong},
#endif
    {'?',       sizeof(BOOL_TYPE),      BOOL_ALIGN,     nu_bool,        np_bool},
    {'f',       sizeof(float),  FLOAT_ALIGN,    nu_float,       np_float},
    {'d',       sizeof(double), DOUBLE_ALIGN,   nu_double,      np_double},
    {'P',       sizeof(void *), VOID_P_ALIGN,   nu_void_p,      np_void_p},
    {0}
};

/* Big-endian routines. *****************************************************/

static PyObject *
bu_int(const char *p, const formatdef *f)
{
    long x = 0;
    Py_ssize_t i = f->size;
    const unsigned char *bytes = (const unsigned char *)p;
    do {
        x = (x<<8) | *bytes++;
    } while (--i > 0);
    /* Extend the sign bit. */
    if (SIZEOF_LONG > f->size)
        x |= -(x & (1L << ((8 * f->size) - 1)));
    return PyLong_FromLong(x);
}

static PyObject *
bu_uint(const char *p, const formatdef *f)
{
    unsigned long x = 0;
    Py_ssize_t i = f->size;
    const unsigned char *bytes = (const unsigned char *)p;
    do {
        x = (x<<8) | *bytes++;
    } while (--i > 0);
    if (x <= LONG_MAX)
        return PyLong_FromLong((long)x);
    return PyLong_FromUnsignedLong(x);
}

static PyObject *
bu_longlong(const char *p, const formatdef *f)
{
#ifdef HAVE_LONG_LONG
    PY_LONG_LONG x = 0;
    Py_ssize_t i = f->size;
    const unsigned char *bytes = (const unsigned char *)p;
    do {
        x = (x<<8) | *bytes++;
    } while (--i > 0);
    /* Extend the sign bit. */
    if (SIZEOF_LONG_LONG > f->size)
        x |= -(x & ((PY_LONG_LONG)1 << ((8 * f->size) - 1)));
    if (x >= LONG_MIN && x <= LONG_MAX)
        return PyLong_FromLong(Py_SAFE_DOWNCAST(x, PY_LONG_LONG, long));
    return PyLong_FromLongLong(x);
#else
    return _PyLong_FromByteArray((const unsigned char *)p,
                                  8,
                                  0, /* little-endian */
                      1  /* signed */);
#endif
}

static PyObject *
bu_ulonglong(const char *p, const formatdef *f)
{
#ifdef HAVE_LONG_LONG
    unsigned PY_LONG_LONG x = 0;
    Py_ssize_t i = f->size;
    const unsigned char *bytes = (const unsigned char *)p;
    do {
        x = (x<<8) | *bytes++;
    } while (--i > 0);
    if (x <= LONG_MAX)
        return PyLong_FromLong(Py_SAFE_DOWNCAST(x, unsigned PY_LONG_LONG, long));
    return PyLong_FromUnsignedLongLong(x);
#else
    return _PyLong_FromByteArray((const unsigned char *)p,
                                  8,
                                  0, /* little-endian */
                      0  /* signed */);
#endif
}

static PyObject *
bu_float(const char *p, const formatdef *f)
{
    return unpack_float(p, 0);
}

static PyObject *
bu_double(const char *p, const formatdef *f)
{
    return unpack_double(p, 0);
}

static PyObject *
bu_bool(const char *p, const formatdef *f)
{
    char x;
    memcpy((char *)&x, p, sizeof x);
    return PyBool_FromLong(x != 0);
}

static int
bp_int(char *p, PyObject *v, const formatdef *f)
{
    long x;
    Py_ssize_t i;
    if (get_long(v, &x) < 0)
        return -1;
    i = f->size;
    if (i != SIZEOF_LONG) {
        if ((i == 2) && (x < -32768 || x > 32767))
            RANGE_ERROR(x, f, 0, 0xffffL);
#if (SIZEOF_LONG != 4)
        else if ((i == 4) && (x < -2147483648L || x > 2147483647L))
            RANGE_ERROR(x, f, 0, 0xffffffffL);
#endif
    }
    do {
        p[--i] = (char)x;
        x >>= 8;
    } while (i > 0);
    return 0;
}

static int
bp_uint(char *p, PyObject *v, const formatdef *f)
{
    unsigned long x;
    Py_ssize_t i;
    if (get_ulong(v, &x) < 0)
        return -1;
    i = f->size;
    if (i != SIZEOF_LONG) {
        unsigned long maxint = 1;
        maxint <<= (unsigned long)(i * 8);
        if (x >= maxint)
            RANGE_ERROR(x, f, 1, maxint - 1);
    }
    do {
        p[--i] = (char)x;
        x >>= 8;
    } while (i > 0);
    return 0;
}

static int
bp_longlong(char *p, PyObject *v, const formatdef *f)
{
    int res;
    v = get_pylong(v);
    if (v == NULL)
        return -1;
    res = _PyLong_AsByteArray((PyLongObject *)v,
                              (unsigned char *)p,
                              8,
                              0, /* little_endian */
                  1  /* signed */);
    Py_DECREF(v);
    return res;
}

static int
bp_ulonglong(char *p, PyObject *v, const formatdef *f)
{
    int res;
    v = get_pylong(v);
    if (v == NULL)
        return -1;
    res = _PyLong_AsByteArray((PyLongObject *)v,
                              (unsigned char *)p,
                              8,
                              0, /* little_endian */
                  0  /* signed */);
    Py_DECREF(v);
    return res;
}

static int
bp_float(char *p, PyObject *v, const formatdef *f)
{
    double x = PyFloat_AsDouble(v);
    if (x == -1 && PyErr_Occurred()) {
        PyErr_SetString(StructError,
                        "required argument is not a float");
        return -1;
    }
    return _PyFloat_Pack4(x, (unsigned char *)p, 0);
}

static int
bp_double(char *p, PyObject *v, const formatdef *f)
{
    double x = PyFloat_AsDouble(v);
    if (x == -1 && PyErr_Occurred()) {
        PyErr_SetString(StructError,
                        "required argument is not a float");
        return -1;
    }
    return _PyFloat_Pack8(x, (unsigned char *)p, 0);
}

static int
bp_bool(char *p, PyObject *v, const formatdef *f)
{
    int y;
    y = PyObject_IsTrue(v);
    if (y < 0)
        return -1;
    *p = (char)y;
    return 0;
}

static formatdef bigendian_table[] = {
    {'x',       1,              0,              NULL},
    {'b',       1,              0,              nu_byte,        np_byte},
    {'B',       1,              0,              nu_ubyte,       np_ubyte},
    {'c',       1,              0,              nu_char,        np_char},
    {'s',       1,              0,              NULL},
    {'p',       1,              0,              NULL},
    {'h',       2,              0,              bu_int,         bp_int},
    {'H',       2,              0,              bu_uint,        bp_uint},
    {'i',       4,              0,              bu_int,         bp_int},
    {'I',       4,              0,              bu_uint,        bp_uint},
    {'l',       4,              0,              bu_int,         bp_int},
    {'L',       4,              0,              bu_uint,        bp_uint},
    {'q',       8,              0,              bu_longlong,    bp_longlong},
    {'Q',       8,              0,              bu_ulonglong,   bp_ulonglong},
    {'?',       1,              0,              bu_bool,        bp_bool},
    {'f',       4,              0,              bu_float,       bp_float},
    {'d',       8,              0,              bu_double,      bp_double},
    {0}
};

/* Little-endian routines. *****************************************************/

static PyObject *
lu_int(const char *p, const formatdef *f)
{
    long x = 0;
    Py_ssize_t i = f->size;
    const unsigned char *bytes = (const unsigned char *)p;
    do {
        x = (x<<8) | bytes[--i];
    } while (i > 0);
    /* Extend the sign bit. */
    if (SIZEOF_LONG > f->size)
        x |= -(x & (1L << ((8 * f->size) - 1)));
    return PyLong_FromLong(x);
}

static PyObject *
lu_uint(const char *p, const formatdef *f)
{
    unsigned long x = 0;
    Py_ssize_t i = f->size;
    const unsigned char *bytes = (const unsigned char *)p;
    do {
        x = (x<<8) | bytes[--i];
    } while (i > 0);
    if (x <= LONG_MAX)
        return PyLong_FromLong((long)x);
    return PyLong_FromUnsignedLong((long)x);
}

static PyObject *
lu_longlong(const char *p, const formatdef *f)
{
#ifdef HAVE_LONG_LONG
    PY_LONG_LONG x = 0;
    Py_ssize_t i = f->size;
    const unsigned char *bytes = (const unsigned char *)p;
    do {
        x = (x<<8) | bytes[--i];
    } while (i > 0);
    /* Extend the sign bit. */
    if (SIZEOF_LONG_LONG > f->size)
        x |= -(x & ((PY_LONG_LONG)1 << ((8 * f->size) - 1)));
    if (x >= LONG_MIN && x <= LONG_MAX)
        return PyLong_FromLong(Py_SAFE_DOWNCAST(x, PY_LONG_LONG, long));
    return PyLong_FromLongLong(x);
#else
    return _PyLong_FromByteArray((const unsigned char *)p,
                                  8,
                                  1, /* little-endian */
                      1  /* signed */);
#endif
}

static PyObject *
lu_ulonglong(const char *p, const formatdef *f)
{
#ifdef HAVE_LONG_LONG
    unsigned PY_LONG_LONG x = 0;
    Py_ssize_t i = f->size;
    const unsigned char *bytes = (const unsigned char *)p;
    do {
        x = (x<<8) | bytes[--i];
    } while (i > 0);
    if (x <= LONG_MAX)
        return PyLong_FromLong(Py_SAFE_DOWNCAST(x, unsigned PY_LONG_LONG, long));
    return PyLong_FromUnsignedLongLong(x);
#else
    return _PyLong_FromByteArray((const unsigned char *)p,
                                  8,
                                  1, /* little-endian */
                      0  /* signed */);
#endif
}

static PyObject *
lu_float(const char *p, const formatdef *f)
{
    return unpack_float(p, 1);
}

static PyObject *
lu_double(const char *p, const formatdef *f)
{
    return unpack_double(p, 1);
}

static int
lp_int(char *p, PyObject *v, const formatdef *f)
{
    long x;
    Py_ssize_t i;
    if (get_long(v, &x) < 0)
        return -1;
    i = f->size;
    if (i != SIZEOF_LONG) {
        if ((i == 2) && (x < -32768 || x > 32767))
            RANGE_ERROR(x, f, 0, 0xffffL);
#if (SIZEOF_LONG != 4)
        else if ((i == 4) && (x < -2147483648L || x > 2147483647L))
            RANGE_ERROR(x, f, 0, 0xffffffffL);
#endif
    }
    do {
        *p++ = (char)x;
        x >>= 8;
    } while (--i > 0);
    return 0;
}

static int
lp_uint(char *p, PyObject *v, const formatdef *f)
{
    unsigned long x;
    Py_ssize_t i;
    if (get_ulong(v, &x) < 0)
        return -1;
    i = f->size;
    if (i != SIZEOF_LONG) {
        unsigned long maxint = 1;
        maxint <<= (unsigned long)(i * 8);
        if (x >= maxint)
            RANGE_ERROR(x, f, 1, maxint - 1);
    }
    do {
        *p++ = (char)x;
        x >>= 8;
    } while (--i > 0);
    return 0;
}

static int
lp_longlong(char *p, PyObject *v, const formatdef *f)
{
    int res;
    v = get_pylong(v);
    if (v == NULL)
        return -1;
    res = _PyLong_AsByteArray((PyLongObject*)v,
                              (unsigned char *)p,
                              8,
                              1, /* little_endian */
                  1  /* signed */);
    Py_DECREF(v);
    return res;
}

static int
lp_ulonglong(char *p, PyObject *v, const formatdef *f)
{
    int res;
    v = get_pylong(v);
    if (v == NULL)
        return -1;
    res = _PyLong_AsByteArray((PyLongObject*)v,
                              (unsigned char *)p,
                              8,
                              1, /* little_endian */
                  0  /* signed */);
    Py_DECREF(v);
    return res;
}

static int
lp_float(char *p, PyObject *v, const formatdef *f)
{
    double x = PyFloat_AsDouble(v);
    if (x == -1 && PyErr_Occurred()) {
        PyErr_SetString(StructError,
                        "required argument is not a float");
        return -1;
    }
    return _PyFloat_Pack4(x, (unsigned char *)p, 1);
}

static int
lp_double(char *p, PyObject *v, const formatdef *f)
{
    double x = PyFloat_AsDouble(v);
    if (x == -1 && PyErr_Occurred()) {
        PyErr_SetString(StructError,
                        "required argument is not a float");
        return -1;
    }
    return _PyFloat_Pack8(x, (unsigned char *)p, 1);
}

static formatdef lilendian_table[] = {
    {'x',       1,              0,              NULL},
    {'b',       1,              0,              nu_byte,        np_byte},
    {'B',       1,              0,              nu_ubyte,       np_ubyte},
    {'c',       1,              0,              nu_char,        np_char},
    {'s',       1,              0,              NULL},
    {'p',       1,              0,              NULL},
    {'h',       2,              0,              lu_int,         lp_int},
    {'H',       2,              0,              lu_uint,        lp_uint},
    {'i',       4,              0,              lu_int,         lp_int},
    {'I',       4,              0,              lu_uint,        lp_uint},
    {'l',       4,              0,              lu_int,         lp_int},
    {'L',       4,              0,              lu_uint,        lp_uint},
    {'q',       8,              0,              lu_longlong,    lp_longlong},
    {'Q',       8,              0,              lu_ulonglong,   lp_ulonglong},
    {'?',       1,              0,              bu_bool,        bp_bool}, /* Std rep not endian dep,
        but potentially different from native rep -- reuse bx_bool funcs. */
    {'f',       4,              0,              lu_float,       lp_float},
    {'d',       8,              0,              lu_double,      lp_double},
    {0}
};


static const formatdef *
whichtable(char **pfmt)
{
    const char *fmt = (*pfmt)++; /* May be backed out of later */
    switch (*fmt) {
    case '<':
        return lilendian_table;
    case '>':
    case '!': /* Network byte order is big-endian */
        return bigendian_table;
    case '=': { /* Host byte order -- different from native in alignment! */
#if PY_LITTLE_ENDIAN
        return lilendian_table;
#else
        return bigendian_table;
#endif
    }
    default:
        --*pfmt; /* Back out of pointer increment */
        /* Fall through */
    case '@':
        return native_table;
    }
}


/* Get the table entry for a format code */

static const formatdef *
getentry(int c, const formatdef *f)
{
    for (; f->format != '\0'; f++) {
        if (f->format == c) {
            return f;
        }
    }
    PyErr_SetString(StructError, "bad char in struct format");
    return NULL;
}


/* Align a size according to a format code.  Return -1 on overflow. */

static Py_ssize_t
align(Py_ssize_t size, char c, const formatdef *e)
{
    Py_ssize_t extra;

    if (e->format == c) {
        if (e->alignment && size > 0) {
            extra = (e->alignment - 1) - (size - 1) % (e->alignment);
            if (extra > PY_SSIZE_T_MAX - size)
                return -1;
            size += extra;
        }
    }
    return size;
}

/*
 * Struct object implementation.
 */

/* calculate the size of a format string */

static int
prepare_s(PyStructObject *self)
{
    const formatdef *f;
    const formatdef *e;
    formatcode *codes;

    const char *s;
    const char *fmt;
    char c;
    Py_ssize_t size, len, ncodes, num, itemsize;

    fmt = PyBytes_AS_STRING(self->s_format);

    f = whichtable((char **)&fmt);

    s = fmt;
    size = 0;
    len = 0;
    ncodes = 0;
    while ((c = *s++) != '\0') {
        if (Py_ISSPACE(Py_CHARMASK(c)))
            continue;
        if ('0' <= c && c <= '9') {
            num = c - '0';
            while ('0' <= (c = *s++) && c <= '9') {
                /* overflow-safe version of
                   if (num*10 + (c - '0') > PY_SSIZE_T_MAX) { ... } */
                if (num >= PY_SSIZE_T_MAX / 10 && (
                        num > PY_SSIZE_T_MAX / 10 ||
                        (c - '0') > PY_SSIZE_T_MAX % 10))
                    goto overflow;
                num = num*10 + (c - '0');
            }
            if (c == '\0') {
                PyErr_SetString(StructError,
                                "repeat count given without format specifier");
                return -1;
            }
        }
        else
            num = 1;

        e = getentry(c, f);
        if (e == NULL)
            return -1;

        switch (c) {
            case 's': /* fall through */
            case 'p': len++; ncodes++; break;
            case 'x': break;
            default: len += num; if (num) ncodes++; break;
        }

        itemsize = e->size;
        size = align(size, c, e);
        if (size == -1)
            goto overflow;

        /* if (size + num * itemsize > PY_SSIZE_T_MAX) { ... } */
        if (num > (PY_SSIZE_T_MAX - size) / itemsize)
            goto overflow;
        size += num * itemsize;
    }

    /* check for overflow */
    if ((ncodes + 1) > (PY_SSIZE_T_MAX / sizeof(formatcode))) {
        PyErr_NoMemory();
        return -1;
    }

    self->s_size = size;
    self->s_len = len;
    codes = PyMem_MALLOC((ncodes + 1) * sizeof(formatcode));
    if (codes == NULL) {
        PyErr_NoMemory();
        return -1;
    }
    /* Free any s_codes value left over from a previous initialization. */
    if (self->s_codes != NULL)
        PyMem_FREE(self->s_codes);
    self->s_codes = codes;

    s = fmt;
    size = 0;
    while ((c = *s++) != '\0') {
        if (Py_ISSPACE(Py_CHARMASK(c)))
            continue;
        if ('0' <= c && c <= '9') {
            num = c - '0';
            while ('0' <= (c = *s++) && c <= '9')
                num = num*10 + (c - '0');
            if (c == '\0')
                break;
        }
        else
            num = 1;

        e = getentry(c, f);

        size = align(size, c, e);
        if (c == 's' || c == 'p') {
            codes->offset = size;
            codes->size = num;
            codes->fmtdef = e;
            codes->repeat = 1;
            codes++;
            size += num;
        } else if (c == 'x') {
            size += num;
        } else if (num) {
            codes->offset = size;
            codes->size = e->size;
            codes->fmtdef = e;
            codes->repeat = num;
            codes++;
            size += e->size * num;
        }
    }
    codes->fmtdef = NULL;
    codes->offset = size;
    codes->size = 0;
    codes->repeat = 0;

    return 0;

  overflow:
    PyErr_SetString(StructError,
                    "total struct size too long");
    return -1;
}

static PyObject *
s_new(PyTypeObject *type, PyObject *args, PyObject *kwds)
{
    PyObject *self;

    assert(type != NULL && type->tp_alloc != NULL);

    self = type->tp_alloc(type, 0);
    if (self != NULL) {
        PyStructObject *s = (PyStructObject*)self;
        Py_INCREF(Py_None);
        s->s_format = Py_None;
        s->s_codes = NULL;
        s->s_size = -1;
        s->s_len = -1;
    }
    return self;
}

static int
s_init(PyObject *self, PyObject *args, PyObject *kwds)
{
    PyStructObject *soself = (PyStructObject *)self;
    PyObject *o_format = NULL;
    int ret = 0;
    static char *kwlist[] = {"format", 0};

    assert(PyStruct_Check(self));

    if (!PyArg_ParseTupleAndKeywords(args, kwds, "O:Struct", kwlist,
                                     &o_format))
        return -1;

    if (PyUnicode_Check(o_format)) {
        o_format = PyUnicode_AsASCIIString(o_format);
        if (o_format == NULL)
            return -1;
    }
    /* XXX support buffer interface, too */
    else {
        Py_INCREF(o_format);
    }

    if (!PyBytes_Check(o_format)) {
        Py_DECREF(o_format);
        PyErr_Format(PyExc_TypeError,
                     "Struct() argument 1 must be a bytes object, not %.200s",
                     Py_TYPE(o_format)->tp_name);
        return -1;
    }

    Py_CLEAR(soself->s_format);
    soself->s_format = o_format;

    ret = prepare_s(soself);
    return ret;
}

static void
s_dealloc(PyStructObject *s)
{
    if (s->weakreflist != NULL)
        PyObject_ClearWeakRefs((PyObject *)s);
    if (s->s_codes != NULL) {
        PyMem_FREE(s->s_codes);
    }
    Py_XDECREF(s->s_format);
    Py_TYPE(s)->tp_free((PyObject *)s);
}

static PyObject *
s_unpack_internal(PyStructObject *soself, char *startfrom) {
    formatcode *code;
    Py_ssize_t i = 0;
    PyObject *result = PyTuple_New(soself->s_len);
    if (result == NULL)
        return NULL;

    for (code = soself->s_codes; code->fmtdef != NULL; code++) {
        const formatdef *e = code->fmtdef;
        const char *res = startfrom + code->offset;
        Py_ssize_t j = code->repeat;
        while (j--) {
            PyObject *v;
            if (e->format == 's') {
                v = PyBytes_FromStringAndSize(res, code->size);
            } else if (e->format == 'p') {
                Py_ssize_t n = *(unsigned char*)res;
                if (n >= code->size)
                    n = code->size - 1;
                v = PyBytes_FromStringAndSize(res + 1, n);
            } else {
                v = e->unpack(res, e);
            }
            if (v == NULL)
                goto fail;
            PyTuple_SET_ITEM(result, i++, v);
            res += code->size;
        }
    }

    return result;
fail:
    Py_DECREF(result);
    return NULL;
}


PyDoc_STRVAR(s_unpack__doc__,
"S.unpack(buffer) -> (v1, v2, ...)\n\
\n\
Return a tuple containing values unpacked according to the format\n\
string S.format.  Requires len(buffer) == S.size.  See help(struct)\n\
for more on format strings.");

static PyObject *
s_unpack(PyObject *self, PyObject *input)
{
    Py_buffer vbuf;
    PyObject *result;
    PyStructObject *soself = (PyStructObject *)self;

    assert(PyStruct_Check(self));
    assert(soself->s_codes != NULL);
    if (PyObject_GetBuffer(input, &vbuf, PyBUF_SIMPLE) < 0)
        return NULL;
    if (vbuf.len != soself->s_size) {
        PyErr_Format(StructError,
                     "unpack requires a bytes object of length %zd",
                     soself->s_size);
        PyBuffer_Release(&vbuf);
        return NULL;
    }
    result = s_unpack_internal(soself, vbuf.buf);
    PyBuffer_Release(&vbuf);
    return result;
}

PyDoc_STRVAR(s_unpack_from__doc__,
"S.unpack_from(buffer, offset=0) -> (v1, v2, ...)\n\
\n\
Return a tuple containing values unpacked according to the format\n\
string S.format.  Requires len(buffer[offset:]) >= S.size.  See\n\
help(struct) for more on format strings.");

static PyObject *
s_unpack_from(PyObject *self, PyObject *args, PyObject *kwds)
{
    static char *kwlist[] = {"buffer", "offset", 0};

    PyObject *input;
    Py_ssize_t offset = 0;
    Py_buffer vbuf;
    PyObject *result;
    PyStructObject *soself = (PyStructObject *)self;

    assert(PyStruct_Check(self));
    assert(soself->s_codes != NULL);

    if (!PyArg_ParseTupleAndKeywords(args, kwds,
                                     "O|n:unpack_from", kwlist,
                                     &input, &offset))
        return NULL;
    if (PyObject_GetBuffer(input, &vbuf, PyBUF_SIMPLE) < 0)
        return NULL;
    if (offset < 0)
        offset += vbuf.len;
    if (offset < 0 || vbuf.len - offset < soself->s_size) {
        PyErr_Format(StructError,
            "unpack_from requires a buffer of at least %zd bytes",
            soself->s_size);
        PyBuffer_Release(&vbuf);
        return NULL;
    }
    result = s_unpack_internal(soself, (char*)vbuf.buf + offset);
    PyBuffer_Release(&vbuf);
    return result;
}


/* Unpack iterator type */

typedef struct {
    PyObject_HEAD
    PyStructObject *so;
    Py_buffer buf;
    Py_ssize_t index;
} unpackiterobject;

static void
unpackiter_dealloc(unpackiterobject *self)
{
    Py_XDECREF(self->so);
    PyBuffer_Release(&self->buf);
    PyObject_GC_Del(self);
}

static int
unpackiter_traverse(unpackiterobject *self, visitproc visit, void *arg)
{
    Py_VISIT(self->so);
    Py_VISIT(self->buf.obj);
    return 0;
}

static PyObject *
unpackiter_len(unpackiterobject *self)
{
    Py_ssize_t len;
    if (self->so == NULL)
        len = 0;
    else
        len = (self->buf.len - self->index) / self->so->s_size;
    return PyLong_FromSsize_t(len);
}

static PyMethodDef unpackiter_methods[] = {
    {"__length_hint__", (PyCFunction) unpackiter_len, METH_NOARGS, NULL},
    {NULL,              NULL}           /* sentinel */
};

static PyObject *
unpackiter_iternext(unpackiterobject *self)
{
    PyObject *result;
    if (self->so == NULL)
        return NULL;
    if (self->index >= self->buf.len) {
        /* Iterator exhausted */
        Py_CLEAR(self->so);
        PyBuffer_Release(&self->buf);
        return NULL;
    }
    assert(self->index + self->so->s_size <= self->buf.len);
    result = s_unpack_internal(self->so,
                               (char*) self->buf.buf + self->index);
    self->index += self->so->s_size;
    return result;
}

PyTypeObject unpackiter_type = {
    PyVarObject_HEAD_INIT(&PyType_Type, 0)
    "unpack_iterator",                          /* tp_name */
    sizeof(unpackiterobject),                   /* tp_basicsize */
    0,                                          /* tp_itemsize */
    (destructor)unpackiter_dealloc,             /* tp_dealloc */
    0,                                          /* tp_print */
    0,                                          /* tp_getattr */
    0,                                          /* tp_setattr */
    0,                                          /* tp_reserved */
    0,                                          /* tp_repr */
    0,                                          /* tp_as_number */
    0,                                          /* tp_as_sequence */
    0,                                          /* tp_as_mapping */
    0,                                          /* tp_hash */
    0,                                          /* tp_call */
    0,                                          /* tp_str */
    PyObject_GenericGetAttr,                    /* tp_getattro */
    0,                                          /* tp_setattro */
    0,                                          /* tp_as_buffer */
    Py_TPFLAGS_DEFAULT | Py_TPFLAGS_HAVE_GC,    /* tp_flags */
    0,                                          /* tp_doc */
    (traverseproc)unpackiter_traverse,          /* tp_traverse */
    0,                                          /* tp_clear */
    0,                                          /* tp_richcompare */
    0,                                          /* tp_weaklistoffset */
    PyObject_SelfIter,                          /* tp_iter */
    (iternextfunc)unpackiter_iternext,          /* tp_iternext */
    unpackiter_methods                          /* tp_methods */
};

PyDoc_STRVAR(s_iter_unpack__doc__,
"S.iter_unpack(buffer) -> iterator(v1, v2, ...)\n\
\n\
Return an iterator yielding tuples unpacked from the given bytes\n\
source, like a repeated invocation of unpack_from().  Requires\n\
that the bytes length be a multiple of the struct size.");

static PyObject *
s_iter_unpack(PyObject *_so, PyObject *input)
{
    PyStructObject *so = (PyStructObject *) _so;
    unpackiterobject *self;

    assert(PyStruct_Check(_so));
    assert(so->s_codes != NULL);

    if (so->s_size == 0) {
        PyErr_Format(StructError,
                     "cannot iteratively unpack with a struct of length 0");
        return NULL;
    }

    self = (unpackiterobject *) PyType_GenericAlloc(&unpackiter_type, 0);
    if (self == NULL)
        return NULL;

    if (PyObject_GetBuffer(input, &self->buf, PyBUF_SIMPLE) < 0) {
        Py_DECREF(self);
        return NULL;
    }
    if (self->buf.len % so->s_size != 0) {
        PyErr_Format(StructError,
                     "iterative unpacking requires a bytes length "
                     "multiple of %zd",
                     so->s_size);
        Py_DECREF(self);
        return NULL;
    }
    Py_INCREF(so);
    self->so = so;
    self->index = 0;
    return (PyObject *) self;
}


/*
 * Guts of the pack function.
 *
 * Takes a struct object, a tuple of arguments, and offset in that tuple of
 * argument for where to start processing the arguments for packing, and a
 * character buffer for writing the packed string.  The caller must insure
 * that the buffer may contain the required length for packing the arguments.
 * 0 is returned on success, 1 is returned if there is an error.
 *
 */
static int
s_pack_internal(PyStructObject *soself, PyObject *args, int offset, char* buf)
{
    formatcode *code;
    /* XXX(nnorwitz): why does i need to be a local?  can we use
       the offset parameter or do we need the wider width? */
    Py_ssize_t i;

    memset(buf, '\0', soself->s_size);
    i = offset;
    for (code = soself->s_codes; code->fmtdef != NULL; code++) {
        const formatdef *e = code->fmtdef;
        char *res = buf + code->offset;
        Py_ssize_t j = code->repeat;
        while (j--) {
            PyObject *v = PyTuple_GET_ITEM(args, i++);
            if (e->format == 's') {
                Py_ssize_t n;
                int isstring;
                void *p;
                isstring = PyBytes_Check(v);
                if (!isstring && !PyByteArray_Check(v)) {
                    PyErr_SetString(StructError,
<<<<<<< HEAD
                                    "argument for 's' must be a bytes object");
                    return -1;
                }
                if (isstring) {
                    n = PyBytes_GET_SIZE(v);
                    p = PyBytes_AS_STRING(v);
                }
                else {
                    n = PyByteArray_GET_SIZE(v);
                    p = PyByteArray_AS_STRING(v);
                }
                if (n > code->size)
                    n = code->size;
                if (n > 0)
                    memcpy(res, p, n);
            } else if (e->format == 'p') {
                Py_ssize_t n;
                int isstring;
                void *p;
                isstring = PyBytes_Check(v);
                if (!isstring && !PyByteArray_Check(v)) {
                    PyErr_SetString(StructError,
                                    "argument for 'p' must be a bytes object");
                    return -1;
                }
                if (isstring) {
                    n = PyBytes_GET_SIZE(v);
                    p = PyBytes_AS_STRING(v);
                }
                else {
                    n = PyByteArray_GET_SIZE(v);
                    p = PyByteArray_AS_STRING(v);
                }
                if (n > (code->size - 1))
                    n = code->size - 1;
                if (n > 0)
                    memcpy(res + 1, p, n);
                if (n > 255)
                    n = 255;
                *res = Py_SAFE_DOWNCAST(n, Py_ssize_t, unsigned char);
            } else {
                if (e->pack(res, v, e) < 0) {
                    if (PyLong_Check(v) && PyErr_ExceptionMatches(PyExc_OverflowError))
                        PyErr_SetString(StructError,
                                        "long too large to convert to int");
                    return -1;
                }
=======
                                    "int too large to convert");
                return -1;
>>>>>>> 95949427
            }
            res += code->size;
        }
    }

    /* Success */
    return 0;
}


PyDoc_STRVAR(s_pack__doc__,
"S.pack(v1, v2, ...) -> bytes\n\
\n\
Return a bytes object containing values v1, v2, ... packed according\n\
to the format string S.format.  See help(struct) for more on format\n\
strings.");

static PyObject *
s_pack(PyObject *self, PyObject *args)
{
    PyStructObject *soself;
    PyObject *result;

    /* Validate arguments. */
    soself = (PyStructObject *)self;
    assert(PyStruct_Check(self));
    assert(soself->s_codes != NULL);
    if (PyTuple_GET_SIZE(args) != soself->s_len)
    {
        PyErr_Format(StructError,
            "pack expected %zd items for packing (got %zd)", soself->s_len, PyTuple_GET_SIZE(args));
        return NULL;
    }

    /* Allocate a new string */
    result = PyBytes_FromStringAndSize((char *)NULL, soself->s_size);
    if (result == NULL)
        return NULL;

    /* Call the guts */
    if ( s_pack_internal(soself, args, 0, PyBytes_AS_STRING(result)) != 0 ) {
        Py_DECREF(result);
        return NULL;
    }

    return result;
}

PyDoc_STRVAR(s_pack_into__doc__,
"S.pack_into(buffer, offset, v1, v2, ...)\n\
\n\
Pack the values v1, v2, ... according to the format string S.format\n\
and write the packed bytes into the writable buffer buf starting at\n\
offset.  Note that the offset is a required argument.  See\n\
help(struct) for more on format strings.");

static PyObject *
s_pack_into(PyObject *self, PyObject *args)
{
    PyStructObject *soself;
    char *buffer;
    Py_ssize_t buffer_len, offset;

    /* Validate arguments.  +1 is for the first arg as buffer. */
    soself = (PyStructObject *)self;
    assert(PyStruct_Check(self));
    assert(soself->s_codes != NULL);
    if (PyTuple_GET_SIZE(args) != (soself->s_len + 2))
    {
        if (PyTuple_GET_SIZE(args) == 0) {
            PyErr_Format(StructError,
                        "pack_into expected buffer argument");
        }
        else if (PyTuple_GET_SIZE(args) == 1) {
            PyErr_Format(StructError,
                        "pack_into expected offset argument");
        }
        else {
            PyErr_Format(StructError,
                        "pack_into expected %zd items for packing (got %zd)",
                        soself->s_len, (PyTuple_GET_SIZE(args) - 2));
        }
        return NULL;
    }

    /* Extract a writable memory buffer from the first argument */
    if ( PyObject_AsWriteBuffer(PyTuple_GET_ITEM(args, 0),
                                                            (void**)&buffer, &buffer_len) == -1 ) {
        return NULL;
    }
    assert( buffer_len >= 0 );

    /* Extract the offset from the first argument */
    offset = PyNumber_AsSsize_t(PyTuple_GET_ITEM(args, 1), PyExc_IndexError);
    if (offset == -1 && PyErr_Occurred())
        return NULL;

    /* Support negative offsets. */
    if (offset < 0)
        offset += buffer_len;

    /* Check boundaries */
    if (offset < 0 || (buffer_len - offset) < soself->s_size) {
        PyErr_Format(StructError,
                     "pack_into requires a buffer of at least %zd bytes",
                     soself->s_size);
        return NULL;
    }

    /* Call the guts */
    if ( s_pack_internal(soself, args, 2, buffer + offset) != 0 ) {
        return NULL;
    }

    Py_RETURN_NONE;
}

static PyObject *
s_get_format(PyStructObject *self, void *unused)
{
    Py_INCREF(self->s_format);
    return self->s_format;
}

static PyObject *
s_get_size(PyStructObject *self, void *unused)
{
    return PyLong_FromSsize_t(self->s_size);
}

PyDoc_STRVAR(s_sizeof__doc__,
"S.__sizeof__() -> size of S in memory, in bytes");

static PyObject *
s_sizeof(PyStructObject *self, void *unused)
{
    Py_ssize_t size;
    formatcode *code;

    size = sizeof(PyStructObject) + sizeof(formatcode);
    for (code = self->s_codes; code->fmtdef != NULL; code++)
        size += sizeof(formatcode);
    return PyLong_FromSsize_t(size);
}

/* List of functions */

static struct PyMethodDef s_methods[] = {
    {"iter_unpack",     s_iter_unpack,  METH_O, s_iter_unpack__doc__},
    {"pack",            s_pack,         METH_VARARGS, s_pack__doc__},
    {"pack_into",       s_pack_into,    METH_VARARGS, s_pack_into__doc__},
    {"unpack",          s_unpack,       METH_O, s_unpack__doc__},
    {"unpack_from",     (PyCFunction)s_unpack_from, METH_VARARGS|METH_KEYWORDS,
                    s_unpack_from__doc__},
    {"__sizeof__",      (PyCFunction)s_sizeof, METH_NOARGS, s_sizeof__doc__},
    {NULL,       NULL}          /* sentinel */
};

PyDoc_STRVAR(s__doc__,
"Struct(fmt) --> compiled struct object\n"
"\n"
"Return a new Struct object which writes and reads binary data according to\n"
"the format string fmt.  See help(struct) for more on format strings.");

#define OFF(x) offsetof(PyStructObject, x)

static PyGetSetDef s_getsetlist[] = {
    {"format", (getter)s_get_format, (setter)NULL, "struct format string", NULL},
    {"size", (getter)s_get_size, (setter)NULL, "struct size in bytes", NULL},
    {NULL} /* sentinel */
};

static
PyTypeObject PyStructType = {
    PyVarObject_HEAD_INIT(NULL, 0)
    "Struct",
    sizeof(PyStructObject),
    0,
    (destructor)s_dealloc,      /* tp_dealloc */
    0,                                          /* tp_print */
    0,                                          /* tp_getattr */
    0,                                          /* tp_setattr */
    0,                                          /* tp_reserved */
    0,                                          /* tp_repr */
    0,                                          /* tp_as_number */
    0,                                          /* tp_as_sequence */
    0,                                          /* tp_as_mapping */
    0,                                          /* tp_hash */
    0,                                          /* tp_call */
    0,                                          /* tp_str */
    PyObject_GenericGetAttr,            /* tp_getattro */
    PyObject_GenericSetAttr,            /* tp_setattro */
    0,                                          /* tp_as_buffer */
    Py_TPFLAGS_DEFAULT | Py_TPFLAGS_BASETYPE, /* tp_flags */
    s__doc__,                           /* tp_doc */
    0,                                          /* tp_traverse */
    0,                                          /* tp_clear */
    0,                                          /* tp_richcompare */
    offsetof(PyStructObject, weakreflist),      /* tp_weaklistoffset */
    0,                                          /* tp_iter */
    0,                                          /* tp_iternext */
    s_methods,                          /* tp_methods */
    NULL,                               /* tp_members */
    s_getsetlist,               /* tp_getset */
    0,                                          /* tp_base */
    0,                                          /* tp_dict */
    0,                                          /* tp_descr_get */
    0,                                          /* tp_descr_set */
    0,                                          /* tp_dictoffset */
    s_init,                             /* tp_init */
    PyType_GenericAlloc,/* tp_alloc */
    s_new,                              /* tp_new */
    PyObject_Del,               /* tp_free */
};


/* ---- Standalone functions  ---- */

#define MAXCACHE 100
static PyObject *cache = NULL;

static PyObject *
cache_struct(PyObject *fmt)
{
    PyObject * s_object;

    if (cache == NULL) {
        cache = PyDict_New();
        if (cache == NULL)
            return NULL;
    }

    s_object = PyDict_GetItem(cache, fmt);
    if (s_object != NULL) {
        Py_INCREF(s_object);
        return s_object;
    }

    s_object = PyObject_CallFunctionObjArgs((PyObject *)(&PyStructType), fmt, NULL);
    if (s_object != NULL) {
        if (PyDict_Size(cache) >= MAXCACHE)
            PyDict_Clear(cache);
        /* Attempt to cache the result */
        if (PyDict_SetItem(cache, fmt, s_object) == -1)
            PyErr_Clear();
    }
    return s_object;
}

PyDoc_STRVAR(clearcache_doc,
"Clear the internal cache.");

static PyObject *
clearcache(PyObject *self)
{
    Py_CLEAR(cache);
    Py_RETURN_NONE;
}

PyDoc_STRVAR(calcsize_doc,
"calcsize(fmt) -> integer\n\
\n\
Return size in bytes of the struct described by the format string fmt.");

static PyObject *
calcsize(PyObject *self, PyObject *fmt)
{
    Py_ssize_t n;
    PyObject *s_object = cache_struct(fmt);
    if (s_object == NULL)
        return NULL;
    n = ((PyStructObject *)s_object)->s_size;
    Py_DECREF(s_object);
    return PyLong_FromSsize_t(n);
}

PyDoc_STRVAR(pack_doc,
"pack(fmt, v1, v2, ...) -> bytes\n\
\n\
Return a bytes object containing the values v1, v2, ... packed according\n\
to the format string fmt.  See help(struct) for more on format strings.");

static PyObject *
pack(PyObject *self, PyObject *args)
{
    PyObject *s_object, *fmt, *newargs, *result;
    Py_ssize_t n = PyTuple_GET_SIZE(args);

    if (n == 0) {
        PyErr_SetString(PyExc_TypeError, "missing format argument");
        return NULL;
    }
    fmt = PyTuple_GET_ITEM(args, 0);
    newargs = PyTuple_GetSlice(args, 1, n);
    if (newargs == NULL)
        return NULL;

    s_object = cache_struct(fmt);
    if (s_object == NULL) {
        Py_DECREF(newargs);
        return NULL;
    }
    result = s_pack(s_object, newargs);
    Py_DECREF(newargs);
    Py_DECREF(s_object);
    return result;
}

PyDoc_STRVAR(pack_into_doc,
"pack_into(fmt, buffer, offset, v1, v2, ...)\n\
\n\
Pack the values v1, v2, ... according to the format string fmt and write\n\
the packed bytes into the writable buffer buf starting at offset.  Note\n\
that the offset is a required argument.  See help(struct) for more\n\
on format strings.");

static PyObject *
pack_into(PyObject *self, PyObject *args)
{
    PyObject *s_object, *fmt, *newargs, *result;
    Py_ssize_t n = PyTuple_GET_SIZE(args);

    if (n == 0) {
        PyErr_SetString(PyExc_TypeError, "missing format argument");
        return NULL;
    }
    fmt = PyTuple_GET_ITEM(args, 0);
    newargs = PyTuple_GetSlice(args, 1, n);
    if (newargs == NULL)
        return NULL;

    s_object = cache_struct(fmt);
    if (s_object == NULL) {
        Py_DECREF(newargs);
        return NULL;
    }
    result = s_pack_into(s_object, newargs);
    Py_DECREF(newargs);
    Py_DECREF(s_object);
    return result;
}

PyDoc_STRVAR(unpack_doc,
"unpack(fmt, buffer) -> (v1, v2, ...)\n\
\n\
Return a tuple containing values unpacked according to the format string\n\
fmt.  Requires len(buffer) == calcsize(fmt). See help(struct) for more\n\
on format strings.");

static PyObject *
unpack(PyObject *self, PyObject *args)
{
    PyObject *s_object, *fmt, *inputstr, *result;

    if (!PyArg_UnpackTuple(args, "unpack", 2, 2, &fmt, &inputstr))
        return NULL;

    s_object = cache_struct(fmt);
    if (s_object == NULL)
        return NULL;
    result = s_unpack(s_object, inputstr);
    Py_DECREF(s_object);
    return result;
}

PyDoc_STRVAR(unpack_from_doc,
"unpack_from(fmt, buffer, offset=0) -> (v1, v2, ...)\n\
\n\
Return a tuple containing values unpacked according to the format string\n\
fmt.  Requires len(buffer[offset:]) >= calcsize(fmt).  See help(struct)\n\
for more on format strings.");

static PyObject *
unpack_from(PyObject *self, PyObject *args, PyObject *kwds)
{
    PyObject *s_object, *fmt, *newargs, *result;
    Py_ssize_t n = PyTuple_GET_SIZE(args);

    if (n == 0) {
        PyErr_SetString(PyExc_TypeError, "missing format argument");
        return NULL;
    }
    fmt = PyTuple_GET_ITEM(args, 0);
    newargs = PyTuple_GetSlice(args, 1, n);
    if (newargs == NULL)
        return NULL;

    s_object = cache_struct(fmt);
    if (s_object == NULL) {
        Py_DECREF(newargs);
        return NULL;
    }
    result = s_unpack_from(s_object, newargs, kwds);
    Py_DECREF(newargs);
    Py_DECREF(s_object);
    return result;
}

PyDoc_STRVAR(iter_unpack_doc,
"iter_unpack(fmt, buffer) -> iterator(v1, v2, ...)\n\
\n\
Return an iterator yielding tuples unpacked from the given bytes\n\
source according to the format string, like a repeated invocation of\n\
unpack_from().  Requires that the bytes length be a multiple of the\n\
format struct size.");

static PyObject *
iter_unpack(PyObject *self, PyObject *args)
{
    PyObject *s_object, *fmt, *input, *result;

    if (!PyArg_ParseTuple(args, "OO:iter_unpack", &fmt, &input))
        return NULL;

    s_object = cache_struct(fmt);
    if (s_object == NULL)
        return NULL;
    result = s_iter_unpack(s_object, input);
    Py_DECREF(s_object);
    return result;
}

static struct PyMethodDef module_functions[] = {
    {"_clearcache",     (PyCFunction)clearcache,        METH_NOARGS,    clearcache_doc},
    {"calcsize",        calcsize,       METH_O, calcsize_doc},
    {"iter_unpack",     iter_unpack,    METH_VARARGS,   iter_unpack_doc},
    {"pack",            pack,           METH_VARARGS,   pack_doc},
    {"pack_into",       pack_into,      METH_VARARGS,   pack_into_doc},
    {"unpack",          unpack, METH_VARARGS,   unpack_doc},
    {"unpack_from",     (PyCFunction)unpack_from,
                    METH_VARARGS|METH_KEYWORDS,         unpack_from_doc},
    {NULL,       NULL}          /* sentinel */
};


/* Module initialization */

PyDoc_STRVAR(module_doc,
"Functions to convert between Python values and C structs.\n\
Python bytes objects are used to hold the data representing the C struct\n\
and also as format strings (explained below) to describe the layout of data\n\
in the C struct.\n\
\n\
The optional first format char indicates byte order, size and alignment:\n\
  @: native order, size & alignment (default)\n\
  =: native order, std. size & alignment\n\
  <: little-endian, std. size & alignment\n\
  >: big-endian, std. size & alignment\n\
  !: same as >\n\
\n\
The remaining chars indicate types of args and must match exactly;\n\
these can be preceded by a decimal repeat count:\n\
  x: pad byte (no data); c:char; b:signed byte; B:unsigned byte;\n\
  ?: _Bool (requires C99; if not available, char is used instead)\n\
  h:short; H:unsigned short; i:int; I:unsigned int;\n\
  l:long; L:unsigned long; f:float; d:double.\n\
Special cases (preceding decimal count indicates length):\n\
  s:string (array of char); p: pascal string (with count byte).\n\
Special cases (only available in native format):\n\
  n:ssize_t; N:size_t;\n\
  P:an integer type that is wide enough to hold a pointer.\n\
Special case (not in native mode unless 'long long' in platform C):\n\
  q:long long; Q:unsigned long long\n\
Whitespace between formats is ignored.\n\
\n\
The variable struct.error is an exception raised on errors.\n");


static struct PyModuleDef _structmodule = {
    PyModuleDef_HEAD_INIT,
    "_struct",
    module_doc,
    -1,
    module_functions,
    NULL,
    NULL,
    NULL,
    NULL
};

PyMODINIT_FUNC
PyInit__struct(void)
{
    PyObject *m;

    m = PyModule_Create(&_structmodule);
    if (m == NULL)
        return NULL;

    Py_TYPE(&PyStructType) = &PyType_Type;
    if (PyType_Ready(&PyStructType) < 0)
        return NULL;

    /* Check endian and swap in faster functions */
    {
        formatdef *native = native_table;
        formatdef *other, *ptr;
#if PY_LITTLE_ENDIAN
        other = lilendian_table;
#else
        other = bigendian_table;
#endif
        /* Scan through the native table, find a matching
           entry in the endian table and swap in the
           native implementations whenever possible
           (64-bit platforms may not have "standard" sizes) */
        while (native->format != '\0' && other->format != '\0') {
            ptr = other;
            while (ptr->format != '\0') {
                if (ptr->format == native->format) {
                    /* Match faster when formats are
                       listed in the same order */
                    if (ptr == other)
                        other++;
                    /* Only use the trick if the
                       size matches */
                    if (ptr->size != native->size)
                        break;
                    /* Skip float and double, could be
                       "unknown" float format */
                    if (ptr->format == 'd' || ptr->format == 'f')
                        break;
                    ptr->pack = native->pack;
                    ptr->unpack = native->unpack;
                    break;
                }
                ptr++;
            }
            native++;
        }
    }

    /* Add some symbolic constants to the module */
    if (StructError == NULL) {
        StructError = PyErr_NewException("struct.error", NULL, NULL);
        if (StructError == NULL)
            return NULL;
    }

    Py_INCREF(StructError);
    PyModule_AddObject(m, "error", StructError);

    Py_INCREF((PyObject*)&PyStructType);
    PyModule_AddObject(m, "Struct", (PyObject*)&PyStructType);

    return m;
}<|MERGE_RESOLUTION|>--- conflicted
+++ resolved
@@ -1735,7 +1735,6 @@
                 isstring = PyBytes_Check(v);
                 if (!isstring && !PyByteArray_Check(v)) {
                     PyErr_SetString(StructError,
-<<<<<<< HEAD
                                     "argument for 's' must be a bytes object");
                     return -1;
                 }
@@ -1780,13 +1779,9 @@
                 if (e->pack(res, v, e) < 0) {
                     if (PyLong_Check(v) && PyErr_ExceptionMatches(PyExc_OverflowError))
                         PyErr_SetString(StructError,
-                                        "long too large to convert to int");
+                                        "int too large to convert");
                     return -1;
                 }
-=======
-                                    "int too large to convert");
-                return -1;
->>>>>>> 95949427
             }
             res += code->size;
         }
