/* implements the unicode (as opposed to string) version of the
   built-in formatters for string, int, float.  that is, the versions
   of int.__float__, etc., that take and return unicode objects */

#include "Python.h"
#include <locale.h>

/* Raises an exception about an unknown presentation type for this
 * type. */

static void
unknown_presentation_type(Py_UCS4 presentation_type,
                          const char* type_name)
{
    /* %c might be out-of-range, hence the two cases. */
    if (presentation_type > 32 && presentation_type < 128)
        PyErr_Format(PyExc_ValueError,
                     "Unknown format code '%c' "
                     "for object of type '%.200s'",
                     (char)presentation_type,
                     type_name);
    else
        PyErr_Format(PyExc_ValueError,
                     "Unknown format code '\\x%x' "
                     "for object of type '%.200s'",
                     (unsigned int)presentation_type,
                     type_name);
}

static void
invalid_comma_type(Py_UCS4 presentation_type)
{
    if (presentation_type > 32 && presentation_type < 128)
        PyErr_Format(PyExc_ValueError,
                     "Cannot specify ',' or '_' with '%c'.",
                     (char)presentation_type);
    else
        PyErr_Format(PyExc_ValueError,
                     "Cannot specify ',' or '_' with '\\x%x'.",
                     (unsigned int)presentation_type);
}

static void
invalid_comma_and_underscore(void)
{
    PyErr_Format(PyExc_ValueError, "Cannot specify both ',' and '_'.");
}

/*
    get_integer consumes 0 or more decimal digit characters from an
    input string, updates *result with the corresponding positive
    integer, and returns the number of digits consumed.

    returns -1 on error.
*/
static int
get_integer(PyObject *str, Py_ssize_t *ppos, Py_ssize_t end,
                  Py_ssize_t *result)
{
    Py_ssize_t accumulator, digitval, pos = *ppos;
    int numdigits;
    int kind = PyUnicode_KIND(str);
    void *data = PyUnicode_DATA(str);

    accumulator = numdigits = 0;
    for (; pos < end; pos++, numdigits++) {
        digitval = Py_UNICODE_TODECIMAL(PyUnicode_READ(kind, data, pos));
        if (digitval < 0)
            break;
        /*
           Detect possible overflow before it happens:

              accumulator * 10 + digitval > PY_SSIZE_T_MAX if and only if
              accumulator > (PY_SSIZE_T_MAX - digitval) / 10.
        */
        if (accumulator > (PY_SSIZE_T_MAX - digitval) / 10) {
            PyErr_Format(PyExc_ValueError,
                         "Too many decimal digits in format string");
            *ppos = pos;
            return -1;
        }
        accumulator = accumulator * 10 + digitval;
    }
    *ppos = pos;
    *result = accumulator;
    return numdigits;
}

/************************************************************************/
/*********** standard format specifier parsing **************************/
/************************************************************************/

/* returns true if this character is a specifier alignment token */
Py_LOCAL_INLINE(int)
is_alignment_token(Py_UCS4 c)
{
    switch (c) {
    case '<': case '>': case '=': case '^':
        return 1;
    default:
        return 0;
    }
}

/* returns true if this character is a sign element */
Py_LOCAL_INLINE(int)
is_sign_element(Py_UCS4 c)
{
    switch (c) {
    case ' ': case '+': case '-':
        return 1;
    default:
        return 0;
    }
}

/* Locale type codes. LT_NO_LOCALE must be zero. */
#define LT_NO_LOCALE 0
#define LT_DEFAULT_LOCALE 1
#define LT_UNDERSCORE_LOCALE 2
#define LT_UNDER_FOUR_LOCALE 3
#define LT_CURRENT_LOCALE 4

typedef struct {
    Py_UCS4 fill_char;
    Py_UCS4 align;
    int alternate;
    Py_UCS4 sign;
    Py_ssize_t width;
    int thousands_separators;
    Py_ssize_t precision;
    Py_UCS4 type;
} InternalFormatSpec;

#if 0
/* Occasionally useful for debugging. Should normally be commented out. */
static void
DEBUG_PRINT_FORMAT_SPEC(InternalFormatSpec *format)
{
    printf("internal format spec: fill_char %d\n", format->fill_char);
    printf("internal format spec: align %d\n", format->align);
    printf("internal format spec: alternate %d\n", format->alternate);
    printf("internal format spec: sign %d\n", format->sign);
    printf("internal format spec: width %zd\n", format->width);
    printf("internal format spec: thousands_separators %d\n",
           format->thousands_separators);
    printf("internal format spec: precision %zd\n", format->precision);
    printf("internal format spec: type %c\n", format->type);
    printf("\n");
}
#endif


/*
  ptr points to the start of the format_spec, end points just past its end.
  fills in format with the parsed information.
  returns 1 on success, 0 on failure.
  if failure, sets the exception
*/
static int
parse_internal_render_format_spec(PyObject *format_spec,
                                  Py_ssize_t start, Py_ssize_t end,
                                  InternalFormatSpec *format,
                                  char default_type,
                                  char default_align)
{
    Py_ssize_t pos = start;
    int kind = PyUnicode_KIND(format_spec);
    void *data = PyUnicode_DATA(format_spec);
    /* end-pos is used throughout this code to specify the length of
       the input string */
#define READ_spec(index) PyUnicode_READ(kind, data, index)

    Py_ssize_t consumed;
    int align_specified = 0;
    int fill_char_specified = 0;

    format->fill_char = ' ';
    format->align = default_align;
    format->alternate = 0;
    format->sign = '\0';
    format->width = -1;
    format->thousands_separators = 0;
    format->precision = -1;
    format->type = default_type;

    /* If the second char is an alignment token,
       then parse the fill char */
    if (end-pos >= 2 && is_alignment_token(READ_spec(pos+1))) {
        format->align = READ_spec(pos+1);
        format->fill_char = READ_spec(pos);
        fill_char_specified = 1;
        align_specified = 1;
        pos += 2;
    }
    else if (end-pos >= 1 && is_alignment_token(READ_spec(pos))) {
        format->align = READ_spec(pos);
        align_specified = 1;
        ++pos;
    }

    /* Parse the various sign options */
    if (end-pos >= 1 && is_sign_element(READ_spec(pos))) {
        format->sign = READ_spec(pos);
        ++pos;
    }

    /* If the next character is #, we're in alternate mode.  This only
       applies to integers. */
    if (end-pos >= 1 && READ_spec(pos) == '#') {
        format->alternate = 1;
        ++pos;
    }

    /* The special case for 0-padding (backwards compat) */
    if (!fill_char_specified && end-pos >= 1 && READ_spec(pos) == '0') {
        format->fill_char = '0';
        if (!align_specified) {
            format->align = '=';
        }
        ++pos;
    }

    consumed = get_integer(format_spec, &pos, end, &format->width);
    if (consumed == -1)
        /* Overflow error. Exception already set. */
        return 0;

    /* If consumed is 0, we didn't consume any characters for the
       width. In that case, reset the width to -1, because
       get_integer() will have set it to zero. -1 is how we record
       that the width wasn't specified. */
    if (consumed == 0)
        format->width = -1;

    /* Comma signifies add thousands separators */
    if (end-pos && READ_spec(pos) == ',') {
        format->thousands_separators = LT_DEFAULT_LOCALE;
        ++pos;
    }
    /* Underscore signifies add thousands separators */
    if (end-pos && READ_spec(pos) == '_') {
        if (format->thousands_separators != 0) {
            invalid_comma_and_underscore();
            return 0;
        }
        format->thousands_separators = LT_UNDERSCORE_LOCALE;
        ++pos;
    }
    if (end-pos && READ_spec(pos) == ',') {
        invalid_comma_and_underscore();
        return 0;
    }

    /* Parse field precision */
    if (end-pos && READ_spec(pos) == '.') {
        ++pos;

        consumed = get_integer(format_spec, &pos, end, &format->precision);
        if (consumed == -1)
            /* Overflow error. Exception already set. */
            return 0;

        /* Not having a precision after a dot is an error. */
        if (consumed == 0) {
            PyErr_Format(PyExc_ValueError,
                         "Format specifier missing precision");
            return 0;
        }

    }

    /* Finally, parse the type field. */

    if (end-pos > 1) {
        /* More than one char remain, invalid format specifier. */
        PyErr_Format(PyExc_ValueError, "Invalid format specifier");
        return 0;
    }

    if (end-pos == 1) {
        format->type = READ_spec(pos);
        ++pos;
    }

    /* Do as much validating as we can, just by looking at the format
       specifier.  Do not take into account what type of formatting
       we're doing (int, float, string). */

    if (format->thousands_separators) {
        switch (format->type) {
        case 'd':
        case 'e':
        case 'f':
        case 'g':
        case 'E':
        case 'G':
        case '%':
        case 'F':
        case '\0':
            /* These are allowed. See PEP 378.*/
            break;
        case 'b':
        case 'o':
        case 'x':
        case 'X':
            /* Underscores are allowed in bin/oct/hex. See PEP 515. */
            if (format->thousands_separators == LT_UNDERSCORE_LOCALE) {
                /* Every four digits, not every three, in bin/oct/hex. */
                format->thousands_separators = LT_UNDER_FOUR_LOCALE;
                break;
            }
        default:
            invalid_comma_type(format->type);
            return 0;
        }
    }

    assert (format->align <= 127);
    assert (format->sign <= 127);
    return 1;
}

/* Calculate the padding needed. */
static void
calc_padding(Py_ssize_t nchars, Py_ssize_t width, Py_UCS4 align,
             Py_ssize_t *n_lpadding, Py_ssize_t *n_rpadding,
             Py_ssize_t *n_total)
{
    if (width >= 0) {
        if (nchars > width)
            *n_total = nchars;
        else
            *n_total = width;
    }
    else {
        /* not specified, use all of the chars and no more */
        *n_total = nchars;
    }

    /* Figure out how much leading space we need, based on the
       aligning */
    if (align == '>')
        *n_lpadding = *n_total - nchars;
    else if (align == '^')
        *n_lpadding = (*n_total - nchars) / 2;
    else if (align == '<' || align == '=')
        *n_lpadding = 0;
    else {
        /* We should never have an unspecified alignment. */
        *n_lpadding = 0;
        assert(0);
    }

    *n_rpadding = *n_total - nchars - *n_lpadding;
}

/* Do the padding, and return a pointer to where the caller-supplied
   content goes. */
static int
fill_padding(_PyUnicodeWriter *writer,
             Py_ssize_t nchars,
             Py_UCS4 fill_char, Py_ssize_t n_lpadding,
             Py_ssize_t n_rpadding)
{
    Py_ssize_t pos;

    /* Pad on left. */
    if (n_lpadding) {
        pos = writer->pos;
        _PyUnicode_FastFill(writer->buffer, pos, n_lpadding, fill_char);
    }

    /* Pad on right. */
    if (n_rpadding) {
        pos = writer->pos + nchars + n_lpadding;
        _PyUnicode_FastFill(writer->buffer, pos, n_rpadding, fill_char);
    }

    /* Pointer to the user content. */
    writer->pos += n_lpadding;
    return 0;
}

/************************************************************************/
/*********** common routines for numeric formatting *********************/
/************************************************************************/

<<<<<<< HEAD
=======
/* Locale type codes. */
enum LocaleType {
    LT_CURRENT_LOCALE,
    LT_DEFAULT_LOCALE,
    LT_NO_LOCALE
};

>>>>>>> 59e5e0dc
/* Locale info needed for formatting integers and the part of floats
   before and including the decimal. Note that locales only support
   8-bit chars, not unicode. */
typedef struct {
    PyObject *decimal_point;
    PyObject *thousands_sep;
    const char *grouping;
} LocaleInfo;

#define STATIC_LOCALE_INFO_INIT {0, 0, 0}

/* describes the layout for an integer, see the comment in
   calc_number_widths() for details */
typedef struct {
    Py_ssize_t n_lpadding;
    Py_ssize_t n_prefix;
    Py_ssize_t n_spadding;
    Py_ssize_t n_rpadding;
    char sign;
    Py_ssize_t n_sign;      /* number of digits needed for sign (0/1) */
    Py_ssize_t n_grouped_digits; /* Space taken up by the digits, including
                                    any grouping chars. */
    Py_ssize_t n_decimal;   /* 0 if only an integer */
    Py_ssize_t n_remainder; /* Digits in decimal and/or exponent part,
                               excluding the decimal itself, if
                               present. */

    /* These 2 are not the widths of fields, but are needed by
       STRINGLIB_GROUPING. */
    Py_ssize_t n_digits;    /* The number of digits before a decimal
                               or exponent. */
    Py_ssize_t n_min_width; /* The min_width we used when we computed
                               the n_grouped_digits width. */
} NumberFieldWidths;


/* Given a number of the form:
   digits[remainder]
   where ptr points to the start and end points to the end, find where
    the integer part ends. This could be a decimal, an exponent, both,
    or neither.
   If a decimal point is present, set *has_decimal and increment
    remainder beyond it.
   Results are undefined (but shouldn't crash) for improperly
    formatted strings.
*/
static void
parse_number(PyObject *s, Py_ssize_t pos, Py_ssize_t end,
             Py_ssize_t *n_remainder, int *has_decimal)
{
    Py_ssize_t remainder;
    int kind = PyUnicode_KIND(s);
    void *data = PyUnicode_DATA(s);

    while (pos<end && Py_ISDIGIT(PyUnicode_READ(kind, data, pos)))
        ++pos;
    remainder = pos;

    /* Does remainder start with a decimal point? */
    *has_decimal = pos<end && PyUnicode_READ(kind, data, remainder) == '.';

    /* Skip the decimal point. */
    if (*has_decimal)
        remainder++;

    *n_remainder = end - remainder;
}

/* not all fields of format are used.  for example, precision is
   unused.  should this take discrete params in order to be more clear
   about what it does?  or is passing a single format parameter easier
   and more efficient enough to justify a little obfuscation? */
static Py_ssize_t
calc_number_widths(NumberFieldWidths *spec, Py_ssize_t n_prefix,
                   Py_UCS4 sign_char, PyObject *number, Py_ssize_t n_start,
                   Py_ssize_t n_end, Py_ssize_t n_remainder,
                   int has_decimal, const LocaleInfo *locale,
                   const InternalFormatSpec *format, Py_UCS4 *maxchar)
{
    Py_ssize_t n_non_digit_non_padding;
    Py_ssize_t n_padding;

    spec->n_digits = n_end - n_start - n_remainder - (has_decimal?1:0);
    spec->n_lpadding = 0;
    spec->n_prefix = n_prefix;
    spec->n_decimal = has_decimal ? PyUnicode_GET_LENGTH(locale->decimal_point) : 0;
    spec->n_remainder = n_remainder;
    spec->n_spadding = 0;
    spec->n_rpadding = 0;
    spec->sign = '\0';
    spec->n_sign = 0;

    /* the output will look like:
       |                                                                                         |
       | <lpadding> <sign> <prefix> <spadding> <grouped_digits> <decimal> <remainder> <rpadding> |
       |                                                                                         |

       sign is computed from format->sign and the actual
       sign of the number

       prefix is given (it's for the '0x' prefix)

       digits is already known

       the total width is either given, or computed from the
       actual digits

       only one of lpadding, spadding, and rpadding can be non-zero,
       and it's calculated from the width and other fields
    */

    /* compute the various parts we're going to write */
    switch (format->sign) {
    case '+':
        /* always put a + or - */
        spec->n_sign = 1;
        spec->sign = (sign_char == '-' ? '-' : '+');
        break;
    case ' ':
        spec->n_sign = 1;
        spec->sign = (sign_char == '-' ? '-' : ' ');
        break;
    default:
        /* Not specified, or the default (-) */
        if (sign_char == '-') {
            spec->n_sign = 1;
            spec->sign = '-';
        }
    }

    /* The number of chars used for non-digits and non-padding. */
    n_non_digit_non_padding = spec->n_sign + spec->n_prefix + spec->n_decimal +
        spec->n_remainder;

    /* min_width can go negative, that's okay. format->width == -1 means
       we don't care. */
    if (format->fill_char == '0' && format->align == '=')
        spec->n_min_width = format->width - n_non_digit_non_padding;
    else
        spec->n_min_width = 0;

    if (spec->n_digits == 0)
        /* This case only occurs when using 'c' formatting, we need
           to special case it because the grouping code always wants
           to have at least one character. */
        spec->n_grouped_digits = 0;
    else {
        Py_UCS4 grouping_maxchar;
        spec->n_grouped_digits = _PyUnicode_InsertThousandsGrouping(
            NULL, 0,
            0, NULL,
            spec->n_digits, spec->n_min_width,
            locale->grouping, locale->thousands_sep, &grouping_maxchar);
        *maxchar = Py_MAX(*maxchar, grouping_maxchar);
    }

    /* Given the desired width and the total of digit and non-digit
       space we consume, see if we need any padding. format->width can
       be negative (meaning no padding), but this code still works in
       that case. */
    n_padding = format->width -
                        (n_non_digit_non_padding + spec->n_grouped_digits);
    if (n_padding > 0) {
        /* Some padding is needed. Determine if it's left, space, or right. */
        switch (format->align) {
        case '<':
            spec->n_rpadding = n_padding;
            break;
        case '^':
            spec->n_lpadding = n_padding / 2;
            spec->n_rpadding = n_padding - spec->n_lpadding;
            break;
        case '=':
            spec->n_spadding = n_padding;
            break;
        case '>':
            spec->n_lpadding = n_padding;
            break;
        default:
            /* Shouldn't get here, but treat it as '>' */
            spec->n_lpadding = n_padding;
            assert(0);
            break;
        }
    }

    if (spec->n_lpadding || spec->n_spadding || spec->n_rpadding)
        *maxchar = Py_MAX(*maxchar, format->fill_char);

    if (spec->n_decimal)
        *maxchar = Py_MAX(*maxchar, PyUnicode_MAX_CHAR_VALUE(locale->decimal_point));

    return spec->n_lpadding + spec->n_sign + spec->n_prefix +
        spec->n_spadding + spec->n_grouped_digits + spec->n_decimal +
        spec->n_remainder + spec->n_rpadding;
}

/* Fill in the digit parts of a numbers's string representation,
   as determined in calc_number_widths().
   Return -1 on error, or 0 on success. */
static int
fill_number(_PyUnicodeWriter *writer, const NumberFieldWidths *spec,
            PyObject *digits, Py_ssize_t d_start, Py_ssize_t d_end,
            PyObject *prefix, Py_ssize_t p_start,
            Py_UCS4 fill_char,
            LocaleInfo *locale, int toupper)
{
    /* Used to keep track of digits, decimal, and remainder. */
    Py_ssize_t d_pos = d_start;
    const unsigned int kind = writer->kind;
    const void *data = writer->data;
    Py_ssize_t r;

    if (spec->n_lpadding) {
        _PyUnicode_FastFill(writer->buffer,
                            writer->pos, spec->n_lpadding, fill_char);
        writer->pos += spec->n_lpadding;
    }
    if (spec->n_sign == 1) {
        PyUnicode_WRITE(kind, data, writer->pos, spec->sign);
        writer->pos++;
    }
    if (spec->n_prefix) {
        _PyUnicode_FastCopyCharacters(writer->buffer, writer->pos,
                                      prefix, p_start,
                                      spec->n_prefix);
        if (toupper) {
            Py_ssize_t t;
            for (t = 0; t < spec->n_prefix; t++) {
                Py_UCS4 c = PyUnicode_READ(kind, data, writer->pos + t);
                c = Py_TOUPPER(c);
                assert (c <= 127);
                PyUnicode_WRITE(kind, data, writer->pos + t, c);
            }
        }
        writer->pos += spec->n_prefix;
    }
    if (spec->n_spadding) {
        _PyUnicode_FastFill(writer->buffer,
                            writer->pos, spec->n_spadding, fill_char);
        writer->pos += spec->n_spadding;
    }

    /* Only for type 'c' special case, it has no digits. */
    if (spec->n_digits != 0) {
        /* Fill the digits with InsertThousandsGrouping. */
        char *pdigits;
        if (PyUnicode_READY(digits))
            return -1;
        pdigits = PyUnicode_DATA(digits);
        if (PyUnicode_KIND(digits) < kind) {
            pdigits = _PyUnicode_AsKind(digits, kind);
            if (pdigits == NULL)
                return -1;
        }
        r = _PyUnicode_InsertThousandsGrouping(
                writer->buffer, writer->pos,
                spec->n_grouped_digits,
                pdigits + kind * d_pos,
                spec->n_digits, spec->n_min_width,
                locale->grouping, locale->thousands_sep, NULL);
        if (r == -1)
            return -1;
        assert(r == spec->n_grouped_digits);
        if (PyUnicode_KIND(digits) < kind)
            PyMem_Free(pdigits);
        d_pos += spec->n_digits;
    }
    if (toupper) {
        Py_ssize_t t;
        for (t = 0; t < spec->n_grouped_digits; t++) {
            Py_UCS4 c = PyUnicode_READ(kind, data, writer->pos + t);
            c = Py_TOUPPER(c);
            if (c > 127) {
                PyErr_SetString(PyExc_SystemError, "non-ascii grouped digit");
                return -1;
            }
            PyUnicode_WRITE(kind, data, writer->pos + t, c);
        }
    }
    writer->pos += spec->n_grouped_digits;

    if (spec->n_decimal) {
        _PyUnicode_FastCopyCharacters(
            writer->buffer, writer->pos,
            locale->decimal_point, 0, spec->n_decimal);
        writer->pos += spec->n_decimal;
        d_pos += 1;
    }

    if (spec->n_remainder) {
        _PyUnicode_FastCopyCharacters(
            writer->buffer, writer->pos,
            digits, d_pos, spec->n_remainder);
        writer->pos += spec->n_remainder;
        /* d_pos += spec->n_remainder; */
    }

    if (spec->n_rpadding) {
        _PyUnicode_FastFill(writer->buffer,
                            writer->pos, spec->n_rpadding,
                            fill_char);
        writer->pos += spec->n_rpadding;
    }
    return 0;
}

static const char no_grouping[1] = {CHAR_MAX};

/* Find the decimal point character(s?), thousands_separator(s?), and
   grouping description, either for the current locale if type is
   LT_CURRENT_LOCALE, a hard-coded locale if LT_DEFAULT_LOCALE or
   LT_UNDERSCORE_LOCALE/LT_UNDER_FOUR_LOCALE, or none if LT_NO_LOCALE. */
static int
get_locale_info(enum LocaleType type, LocaleInfo *locale_info)
{
    switch (type) {
    case LT_CURRENT_LOCALE: {
        struct lconv *locale_data = localeconv();
        locale_info->decimal_point = PyUnicode_DecodeLocale(
                                         locale_data->decimal_point,
                                         NULL);
        if (locale_info->decimal_point == NULL)
            return -1;
        locale_info->thousands_sep = PyUnicode_DecodeLocale(
                                         locale_data->thousands_sep,
                                         NULL);
        if (locale_info->thousands_sep == NULL)
            return -1;
        locale_info->grouping = locale_data->grouping;
        break;
    }
    case LT_DEFAULT_LOCALE:
    case LT_UNDERSCORE_LOCALE:
    case LT_UNDER_FOUR_LOCALE:
        locale_info->decimal_point = PyUnicode_FromOrdinal('.');
<<<<<<< HEAD
        locale_info->thousands_sep = PyUnicode_FromOrdinal(
            type == LT_DEFAULT_LOCALE ? ',' : '_');
        if (!locale_info->decimal_point || !locale_info->thousands_sep) {
            Py_XDECREF(locale_info->decimal_point);
            Py_XDECREF(locale_info->thousands_sep);
            return -1;
        }
        if (type != LT_UNDER_FOUR_LOCALE)
            locale_info->grouping = "\3"; /* Group every 3 characters.  The
=======
        locale_info->thousands_sep = PyUnicode_FromOrdinal(',');
        if (!locale_info->decimal_point || !locale_info->thousands_sep)
            return -1;
        locale_info->grouping = "\3"; /* Group every 3 characters.  The
>>>>>>> 59e5e0dc
                                         (implicit) trailing 0 means repeat
                                         infinitely. */
        else
            locale_info->grouping = "\4"; /* Bin/oct/hex group every four. */
        break;
    case LT_NO_LOCALE:
        locale_info->decimal_point = PyUnicode_FromOrdinal('.');
        locale_info->thousands_sep = PyUnicode_New(0, 0);
        if (!locale_info->decimal_point || !locale_info->thousands_sep)
            return -1;
        locale_info->grouping = no_grouping;
        break;
    }
    return 0;
}

static void
free_locale_info(LocaleInfo *locale_info)
{
    Py_XDECREF(locale_info->decimal_point);
    Py_XDECREF(locale_info->thousands_sep);
}

/************************************************************************/
/*********** string formatting ******************************************/
/************************************************************************/

static int
format_string_internal(PyObject *value, const InternalFormatSpec *format,
                       _PyUnicodeWriter *writer)
{
    Py_ssize_t lpad;
    Py_ssize_t rpad;
    Py_ssize_t total;
    Py_ssize_t len;
    int result = -1;
    Py_UCS4 maxchar;

    assert(PyUnicode_IS_READY(value));
    len = PyUnicode_GET_LENGTH(value);

    /* sign is not allowed on strings */
    if (format->sign != '\0') {
        PyErr_SetString(PyExc_ValueError,
                        "Sign not allowed in string format specifier");
        goto done;
    }

    /* alternate is not allowed on strings */
    if (format->alternate) {
        PyErr_SetString(PyExc_ValueError,
                        "Alternate form (#) not allowed in string format "
                        "specifier");
        goto done;
    }

    /* '=' alignment not allowed on strings */
    if (format->align == '=') {
        PyErr_SetString(PyExc_ValueError,
                        "'=' alignment not allowed "
                        "in string format specifier");
        goto done;
    }

    if ((format->width == -1 || format->width <= len)
        && (format->precision == -1 || format->precision >= len)) {
        /* Fast path */
        return _PyUnicodeWriter_WriteStr(writer, value);
    }

    /* if precision is specified, output no more that format.precision
       characters */
    if (format->precision >= 0 && len >= format->precision) {
        len = format->precision;
    }

    calc_padding(len, format->width, format->align, &lpad, &rpad, &total);

    maxchar = writer->maxchar;
    if (lpad != 0 || rpad != 0)
        maxchar = Py_MAX(maxchar, format->fill_char);
    if (PyUnicode_MAX_CHAR_VALUE(value) > maxchar) {
        Py_UCS4 valmaxchar = _PyUnicode_FindMaxChar(value, 0, len);
        maxchar = Py_MAX(maxchar, valmaxchar);
    }

    /* allocate the resulting string */
    if (_PyUnicodeWriter_Prepare(writer, total, maxchar) == -1)
        goto done;

    /* Write into that space. First the padding. */
    result = fill_padding(writer, len, format->fill_char, lpad, rpad);
    if (result == -1)
        goto done;

    /* Then the source string. */
    if (len) {
        _PyUnicode_FastCopyCharacters(writer->buffer, writer->pos,
                                      value, 0, len);
    }
    writer->pos += (len + rpad);
    result = 0;

done:
    return result;
}


/************************************************************************/
/*********** long formatting ********************************************/
/************************************************************************/

static int
format_long_internal(PyObject *value, const InternalFormatSpec *format,
                     _PyUnicodeWriter *writer)
{
    int result = -1;
    Py_UCS4 maxchar = 127;
    PyObject *tmp = NULL;
    Py_ssize_t inumeric_chars;
    Py_UCS4 sign_char = '\0';
    Py_ssize_t n_digits;       /* count of digits need from the computed
                                  string */
    Py_ssize_t n_remainder = 0; /* Used only for 'c' formatting, which
                                   produces non-digits */
    Py_ssize_t n_prefix = 0;   /* Count of prefix chars, (e.g., '0x') */
    Py_ssize_t n_total;
    Py_ssize_t prefix = 0;
    NumberFieldWidths spec;
    long x;

    /* Locale settings, either from the actual locale or
       from a hard-code pseudo-locale */
    LocaleInfo locale = STATIC_LOCALE_INFO_INIT;

    /* no precision allowed on integers */
    if (format->precision != -1) {
        PyErr_SetString(PyExc_ValueError,
                        "Precision not allowed in integer format specifier");
        goto done;
    }

    /* special case for character formatting */
    if (format->type == 'c') {
        /* error to specify a sign */
        if (format->sign != '\0') {
            PyErr_SetString(PyExc_ValueError,
                            "Sign not allowed with integer"
                            " format specifier 'c'");
            goto done;
        }
        /* error to request alternate format */
        if (format->alternate) {
            PyErr_SetString(PyExc_ValueError,
                            "Alternate form (#) not allowed with integer"
                            " format specifier 'c'");
            goto done;
        }

        /* taken from unicodeobject.c formatchar() */
        /* Integer input truncated to a character */
        x = PyLong_AsLong(value);
        if (x == -1 && PyErr_Occurred())
            goto done;
        if (x < 0 || x > 0x10ffff) {
            PyErr_SetString(PyExc_OverflowError,
                            "%c arg not in range(0x110000)");
            goto done;
        }
        tmp = PyUnicode_FromOrdinal(x);
        inumeric_chars = 0;
        n_digits = 1;
        maxchar = Py_MAX(maxchar, (Py_UCS4)x);

        /* As a sort-of hack, we tell calc_number_widths that we only
           have "remainder" characters. calc_number_widths thinks
           these are characters that don't get formatted, only copied
           into the output string. We do this for 'c' formatting,
           because the characters are likely to be non-digits. */
        n_remainder = 1;
    }
    else {
        int base;
        int leading_chars_to_skip = 0;  /* Number of characters added by
                                           PyNumber_ToBase that we want to
                                           skip over. */

        /* Compute the base and how many characters will be added by
           PyNumber_ToBase */
        switch (format->type) {
        case 'b':
            base = 2;
            leading_chars_to_skip = 2; /* 0b */
            break;
        case 'o':
            base = 8;
            leading_chars_to_skip = 2; /* 0o */
            break;
        case 'x':
        case 'X':
            base = 16;
            leading_chars_to_skip = 2; /* 0x */
            break;
        default:  /* shouldn't be needed, but stops a compiler warning */
        case 'd':
        case 'n':
            base = 10;
            break;
        }

        if (format->sign != '+' && format->sign != ' '
            && format->width == -1
            && format->type != 'X' && format->type != 'n'
            && !format->thousands_separators
            && PyLong_CheckExact(value))
        {
            /* Fast path */
            return _PyLong_FormatWriter(writer, value, base, format->alternate);
        }

        /* The number of prefix chars is the same as the leading
           chars to skip */
        if (format->alternate)
            n_prefix = leading_chars_to_skip;

        /* Do the hard part, converting to a string in a given base */
        tmp = _PyLong_Format(value, base);
        if (tmp == NULL || PyUnicode_READY(tmp) == -1)
            goto done;

        inumeric_chars = 0;
        n_digits = PyUnicode_GET_LENGTH(tmp);

        prefix = inumeric_chars;

        /* Is a sign character present in the output?  If so, remember it
           and skip it */
        if (PyUnicode_READ_CHAR(tmp, inumeric_chars) == '-') {
            sign_char = '-';
            ++prefix;
            ++leading_chars_to_skip;
        }

        /* Skip over the leading chars (0x, 0b, etc.) */
        n_digits -= leading_chars_to_skip;
        inumeric_chars += leading_chars_to_skip;
    }

    /* Determine the grouping, separator, and decimal point, if any. */
    if (get_locale_info(format->type == 'n' ? LT_CURRENT_LOCALE :
                        format->thousands_separators,
                        &locale) == -1)
        goto done;

    /* Calculate how much memory we'll need. */
    n_total = calc_number_widths(&spec, n_prefix, sign_char, tmp, inumeric_chars,
                                 inumeric_chars + n_digits, n_remainder, 0,
                                 &locale, format, &maxchar);

    /* Allocate the memory. */
    if (_PyUnicodeWriter_Prepare(writer, n_total, maxchar) == -1)
        goto done;

    /* Populate the memory. */
    result = fill_number(writer, &spec,
                         tmp, inumeric_chars, inumeric_chars + n_digits,
                         tmp, prefix, format->fill_char,
                         &locale, format->type == 'X');

done:
    Py_XDECREF(tmp);
    free_locale_info(&locale);
    return result;
}

/************************************************************************/
/*********** float formatting *******************************************/
/************************************************************************/

/* much of this is taken from unicodeobject.c */
static int
format_float_internal(PyObject *value,
                      const InternalFormatSpec *format,
                      _PyUnicodeWriter *writer)
{
    char *buf = NULL;       /* buffer returned from PyOS_double_to_string */
    Py_ssize_t n_digits;
    Py_ssize_t n_remainder;
    Py_ssize_t n_total;
    int has_decimal;
    double val;
    int precision, default_precision = 6;
    Py_UCS4 type = format->type;
    int add_pct = 0;
    Py_ssize_t index;
    NumberFieldWidths spec;
    int flags = 0;
    int result = -1;
    Py_UCS4 maxchar = 127;
    Py_UCS4 sign_char = '\0';
    int float_type; /* Used to see if we have a nan, inf, or regular float. */
    PyObject *unicode_tmp = NULL;

    /* Locale settings, either from the actual locale or
       from a hard-code pseudo-locale */
    LocaleInfo locale = STATIC_LOCALE_INFO_INIT;

    if (format->precision > INT_MAX) {
        PyErr_SetString(PyExc_ValueError, "precision too big");
        goto done;
    }
    precision = (int)format->precision;

    if (format->alternate)
        flags |= Py_DTSF_ALT;

    if (type == '\0') {
        /* Omitted type specifier.  Behaves in the same way as repr(x)
           and str(x) if no precision is given, else like 'g', but with
           at least one digit after the decimal point. */
        flags |= Py_DTSF_ADD_DOT_0;
        type = 'r';
        default_precision = 0;
    }

    if (type == 'n')
        /* 'n' is the same as 'g', except for the locale used to
           format the result. We take care of that later. */
        type = 'g';

    val = PyFloat_AsDouble(value);
    if (val == -1.0 && PyErr_Occurred())
        goto done;

    if (type == '%') {
        type = 'f';
        val *= 100;
        add_pct = 1;
    }

    if (precision < 0)
        precision = default_precision;
    else if (type == 'r')
        type = 'g';

    /* Cast "type", because if we're in unicode we need to pass an
       8-bit char. This is safe, because we've restricted what "type"
       can be. */
    buf = PyOS_double_to_string(val, (char)type, precision, flags,
                                &float_type);
    if (buf == NULL)
        goto done;
    n_digits = strlen(buf);

    if (add_pct) {
        /* We know that buf has a trailing zero (since we just called
           strlen() on it), and we don't use that fact any more. So we
           can just write over the trailing zero. */
        buf[n_digits] = '%';
        n_digits += 1;
    }

    if (format->sign != '+' && format->sign != ' '
        && format->width == -1
        && format->type != 'n'
        && !format->thousands_separators)
    {
        /* Fast path */
        result = _PyUnicodeWriter_WriteASCIIString(writer, buf, n_digits);
        PyMem_Free(buf);
        return result;
    }

    /* Since there is no unicode version of PyOS_double_to_string,
       just use the 8 bit version and then convert to unicode. */
    unicode_tmp = _PyUnicode_FromASCII(buf, n_digits);
    PyMem_Free(buf);
    if (unicode_tmp == NULL)
        goto done;

    /* Is a sign character present in the output?  If so, remember it
       and skip it */
    index = 0;
    if (PyUnicode_READ_CHAR(unicode_tmp, index) == '-') {
        sign_char = '-';
        ++index;
        --n_digits;
    }

    /* Determine if we have any "remainder" (after the digits, might include
       decimal or exponent or both (or neither)) */
    parse_number(unicode_tmp, index, index + n_digits, &n_remainder, &has_decimal);

    /* Determine the grouping, separator, and decimal point, if any. */
    if (get_locale_info(format->type == 'n' ? LT_CURRENT_LOCALE :
                        format->thousands_separators,
                        &locale) == -1)
        goto done;

    /* Calculate how much memory we'll need. */
    n_total = calc_number_widths(&spec, 0, sign_char, unicode_tmp, index,
                                 index + n_digits, n_remainder, has_decimal,
                                 &locale, format, &maxchar);

    /* Allocate the memory. */
    if (_PyUnicodeWriter_Prepare(writer, n_total, maxchar) == -1)
        goto done;

    /* Populate the memory. */
    result = fill_number(writer, &spec,
                         unicode_tmp, index, index + n_digits,
                         NULL, 0, format->fill_char,
                         &locale, 0);

done:
    Py_XDECREF(unicode_tmp);
    free_locale_info(&locale);
    return result;
}

/************************************************************************/
/*********** complex formatting *****************************************/
/************************************************************************/

static int
format_complex_internal(PyObject *value,
                        const InternalFormatSpec *format,
                        _PyUnicodeWriter *writer)
{
    double re;
    double im;
    char *re_buf = NULL;       /* buffer returned from PyOS_double_to_string */
    char *im_buf = NULL;       /* buffer returned from PyOS_double_to_string */

    InternalFormatSpec tmp_format = *format;
    Py_ssize_t n_re_digits;
    Py_ssize_t n_im_digits;
    Py_ssize_t n_re_remainder;
    Py_ssize_t n_im_remainder;
    Py_ssize_t n_re_total;
    Py_ssize_t n_im_total;
    int re_has_decimal;
    int im_has_decimal;
    int precision, default_precision = 6;
    Py_UCS4 type = format->type;
    Py_ssize_t i_re;
    Py_ssize_t i_im;
    NumberFieldWidths re_spec;
    NumberFieldWidths im_spec;
    int flags = 0;
    int result = -1;
    Py_UCS4 maxchar = 127;
    enum PyUnicode_Kind rkind;
    void *rdata;
    Py_UCS4 re_sign_char = '\0';
    Py_UCS4 im_sign_char = '\0';
    int re_float_type; /* Used to see if we have a nan, inf, or regular float. */
    int im_float_type;
    int add_parens = 0;
    int skip_re = 0;
    Py_ssize_t lpad;
    Py_ssize_t rpad;
    Py_ssize_t total;
    PyObject *re_unicode_tmp = NULL;
    PyObject *im_unicode_tmp = NULL;

    /* Locale settings, either from the actual locale or
       from a hard-code pseudo-locale */
    LocaleInfo locale = STATIC_LOCALE_INFO_INIT;

    if (format->precision > INT_MAX) {
        PyErr_SetString(PyExc_ValueError, "precision too big");
        goto done;
    }
    precision = (int)format->precision;

    /* Zero padding is not allowed. */
    if (format->fill_char == '0') {
        PyErr_SetString(PyExc_ValueError,
                        "Zero padding is not allowed in complex format "
                        "specifier");
        goto done;
    }

    /* Neither is '=' alignment . */
    if (format->align == '=') {
        PyErr_SetString(PyExc_ValueError,
                        "'=' alignment flag is not allowed in complex format "
                        "specifier");
        goto done;
    }

    re = PyComplex_RealAsDouble(value);
    if (re == -1.0 && PyErr_Occurred())
        goto done;
    im = PyComplex_ImagAsDouble(value);
    if (im == -1.0 && PyErr_Occurred())
        goto done;

    if (format->alternate)
        flags |= Py_DTSF_ALT;

    if (type == '\0') {
        /* Omitted type specifier. Should be like str(self). */
        type = 'r';
        default_precision = 0;
        if (re == 0.0 && copysign(1.0, re) == 1.0)
            skip_re = 1;
        else
            add_parens = 1;
    }

    if (type == 'n')
        /* 'n' is the same as 'g', except for the locale used to
           format the result. We take care of that later. */
        type = 'g';

    if (precision < 0)
        precision = default_precision;
    else if (type == 'r')
        type = 'g';

    /* Cast "type", because if we're in unicode we need to pass an
       8-bit char. This is safe, because we've restricted what "type"
       can be. */
    re_buf = PyOS_double_to_string(re, (char)type, precision, flags,
                                   &re_float_type);
    if (re_buf == NULL)
        goto done;
    im_buf = PyOS_double_to_string(im, (char)type, precision, flags,
                                   &im_float_type);
    if (im_buf == NULL)
        goto done;

    n_re_digits = strlen(re_buf);
    n_im_digits = strlen(im_buf);

    /* Since there is no unicode version of PyOS_double_to_string,
       just use the 8 bit version and then convert to unicode. */
    re_unicode_tmp = _PyUnicode_FromASCII(re_buf, n_re_digits);
    if (re_unicode_tmp == NULL)
        goto done;
    i_re = 0;

    im_unicode_tmp = _PyUnicode_FromASCII(im_buf, n_im_digits);
    if (im_unicode_tmp == NULL)
        goto done;
    i_im = 0;

    /* Is a sign character present in the output?  If so, remember it
       and skip it */
    if (PyUnicode_READ_CHAR(re_unicode_tmp, i_re) == '-') {
        re_sign_char = '-';
        ++i_re;
        --n_re_digits;
    }
    if (PyUnicode_READ_CHAR(im_unicode_tmp, i_im) == '-') {
        im_sign_char = '-';
        ++i_im;
        --n_im_digits;
    }

    /* Determine if we have any "remainder" (after the digits, might include
       decimal or exponent or both (or neither)) */
    parse_number(re_unicode_tmp, i_re, i_re + n_re_digits,
                 &n_re_remainder, &re_has_decimal);
    parse_number(im_unicode_tmp, i_im, i_im + n_im_digits,
                 &n_im_remainder, &im_has_decimal);

    /* Determine the grouping, separator, and decimal point, if any. */
    if (get_locale_info(format->type == 'n' ? LT_CURRENT_LOCALE :
                        format->thousands_separators,
                        &locale) == -1)
        goto done;

    /* Turn off any padding. We'll do it later after we've composed
       the numbers without padding. */
    tmp_format.fill_char = '\0';
    tmp_format.align = '<';
    tmp_format.width = -1;

    /* Calculate how much memory we'll need. */
    n_re_total = calc_number_widths(&re_spec, 0, re_sign_char, re_unicode_tmp,
                                    i_re, i_re + n_re_digits, n_re_remainder,
                                    re_has_decimal, &locale, &tmp_format,
                                    &maxchar);

    /* Same formatting, but always include a sign, unless the real part is
     * going to be omitted, in which case we use whatever sign convention was
     * requested by the original format. */
    if (!skip_re)
        tmp_format.sign = '+';
    n_im_total = calc_number_widths(&im_spec, 0, im_sign_char, im_unicode_tmp,
                                    i_im, i_im + n_im_digits, n_im_remainder,
                                    im_has_decimal, &locale, &tmp_format,
                                    &maxchar);

    if (skip_re)
        n_re_total = 0;

    /* Add 1 for the 'j', and optionally 2 for parens. */
    calc_padding(n_re_total + n_im_total + 1 + add_parens * 2,
                 format->width, format->align, &lpad, &rpad, &total);

    if (lpad || rpad)
        maxchar = Py_MAX(maxchar, format->fill_char);

    if (_PyUnicodeWriter_Prepare(writer, total, maxchar) == -1)
        goto done;
    rkind = writer->kind;
    rdata = writer->data;

    /* Populate the memory. First, the padding. */
    result = fill_padding(writer,
                          n_re_total + n_im_total + 1 + add_parens * 2,
                          format->fill_char, lpad, rpad);
    if (result == -1)
        goto done;

    if (add_parens) {
        PyUnicode_WRITE(rkind, rdata, writer->pos, '(');
        writer->pos++;
    }

    if (!skip_re) {
        result = fill_number(writer, &re_spec,
                             re_unicode_tmp, i_re, i_re + n_re_digits,
                             NULL, 0,
                             0,
                             &locale, 0);
        if (result == -1)
            goto done;
    }
    result = fill_number(writer, &im_spec,
                         im_unicode_tmp, i_im, i_im + n_im_digits,
                         NULL, 0,
                         0,
                         &locale, 0);
    if (result == -1)
        goto done;
    PyUnicode_WRITE(rkind, rdata, writer->pos, 'j');
    writer->pos++;

    if (add_parens) {
        PyUnicode_WRITE(rkind, rdata, writer->pos, ')');
        writer->pos++;
    }

    writer->pos += rpad;

done:
    PyMem_Free(re_buf);
    PyMem_Free(im_buf);
    Py_XDECREF(re_unicode_tmp);
    Py_XDECREF(im_unicode_tmp);
    free_locale_info(&locale);
    return result;
}

/************************************************************************/
/*********** built in formatters ****************************************/
/************************************************************************/
static int
format_obj(PyObject *obj, _PyUnicodeWriter *writer)
{
    PyObject *str;
    int err;

    str = PyObject_Str(obj);
    if (str == NULL)
        return -1;
    err = _PyUnicodeWriter_WriteStr(writer, str);
    Py_DECREF(str);
    return err;
}

int
_PyUnicode_FormatAdvancedWriter(_PyUnicodeWriter *writer,
                                PyObject *obj,
                                PyObject *format_spec,
                                Py_ssize_t start, Py_ssize_t end)
{
    InternalFormatSpec format;

    assert(PyUnicode_Check(obj));

    /* check for the special case of zero length format spec, make
       it equivalent to str(obj) */
    if (start == end) {
        if (PyUnicode_CheckExact(obj))
            return _PyUnicodeWriter_WriteStr(writer, obj);
        else
            return format_obj(obj, writer);
    }

    /* parse the format_spec */
    if (!parse_internal_render_format_spec(format_spec, start, end,
                                           &format, 's', '<'))
        return -1;

    /* type conversion? */
    switch (format.type) {
    case 's':
        /* no type conversion needed, already a string.  do the formatting */
        return format_string_internal(obj, &format, writer);
    default:
        /* unknown */
        unknown_presentation_type(format.type, obj->ob_type->tp_name);
        return -1;
    }
}

int
_PyLong_FormatAdvancedWriter(_PyUnicodeWriter *writer,
                             PyObject *obj,
                             PyObject *format_spec,
                             Py_ssize_t start, Py_ssize_t end)
{
    PyObject *tmp = NULL, *str = NULL;
    InternalFormatSpec format;
    int result = -1;

    /* check for the special case of zero length format spec, make
       it equivalent to str(obj) */
    if (start == end) {
        if (PyLong_CheckExact(obj))
            return _PyLong_FormatWriter(writer, obj, 10, 0);
        else
            return format_obj(obj, writer);
    }

    /* parse the format_spec */
    if (!parse_internal_render_format_spec(format_spec, start, end,
                                           &format, 'd', '>'))
        goto done;

    /* type conversion? */
    switch (format.type) {
    case 'b':
    case 'c':
    case 'd':
    case 'o':
    case 'x':
    case 'X':
    case 'n':
        /* no type conversion needed, already an int.  do the formatting */
        result = format_long_internal(obj, &format, writer);
        break;

    case 'e':
    case 'E':
    case 'f':
    case 'F':
    case 'g':
    case 'G':
    case '%':
        /* convert to float */
        tmp = PyNumber_Float(obj);
        if (tmp == NULL)
            goto done;
        result = format_float_internal(tmp, &format, writer);
        break;

    default:
        /* unknown */
        unknown_presentation_type(format.type, obj->ob_type->tp_name);
        goto done;
    }

done:
    Py_XDECREF(tmp);
    Py_XDECREF(str);
    return result;
}

int
_PyFloat_FormatAdvancedWriter(_PyUnicodeWriter *writer,
                              PyObject *obj,
                              PyObject *format_spec,
                              Py_ssize_t start, Py_ssize_t end)
{
    InternalFormatSpec format;

    /* check for the special case of zero length format spec, make
       it equivalent to str(obj) */
    if (start == end)
        return format_obj(obj, writer);

    /* parse the format_spec */
    if (!parse_internal_render_format_spec(format_spec, start, end,
                                           &format, '\0', '>'))
        return -1;

    /* type conversion? */
    switch (format.type) {
    case '\0': /* No format code: like 'g', but with at least one decimal. */
    case 'e':
    case 'E':
    case 'f':
    case 'F':
    case 'g':
    case 'G':
    case 'n':
    case '%':
        /* no conversion, already a float.  do the formatting */
        return format_float_internal(obj, &format, writer);

    default:
        /* unknown */
        unknown_presentation_type(format.type, obj->ob_type->tp_name);
        return -1;
    }
}

int
_PyComplex_FormatAdvancedWriter(_PyUnicodeWriter *writer,
                                PyObject *obj,
                                PyObject *format_spec,
                                Py_ssize_t start, Py_ssize_t end)
{
    InternalFormatSpec format;

    /* check for the special case of zero length format spec, make
       it equivalent to str(obj) */
    if (start == end)
        return format_obj(obj, writer);

    /* parse the format_spec */
    if (!parse_internal_render_format_spec(format_spec, start, end,
                                           &format, '\0', '>'))
        return -1;

    /* type conversion? */
    switch (format.type) {
    case '\0': /* No format code: like 'g', but with at least one decimal. */
    case 'e':
    case 'E':
    case 'f':
    case 'F':
    case 'g':
    case 'G':
    case 'n':
        /* no conversion, already a complex.  do the formatting */
        return format_complex_internal(obj, &format, writer);

    default:
        /* unknown */
        unknown_presentation_type(format.type, obj->ob_type->tp_name);
        return -1;
    }
}<|MERGE_RESOLUTION|>--- conflicted
+++ resolved
@@ -115,11 +115,13 @@
 }
 
 /* Locale type codes. LT_NO_LOCALE must be zero. */
-#define LT_NO_LOCALE 0
-#define LT_DEFAULT_LOCALE 1
-#define LT_UNDERSCORE_LOCALE 2
-#define LT_UNDER_FOUR_LOCALE 3
-#define LT_CURRENT_LOCALE 4
+enum LocaleType {
+    LT_NO_LOCALE = 0,
+    LT_DEFAULT_LOCALE,
+    LT_UNDERSCORE_LOCALE,
+    LT_UNDER_FOUR_LOCALE,
+    LT_CURRENT_LOCALE
+};
 
 typedef struct {
     Py_UCS4 fill_char;
@@ -127,7 +129,7 @@
     int alternate;
     Py_UCS4 sign;
     Py_ssize_t width;
-    int thousands_separators;
+    enum LocaleType thousands_separators;
     Py_ssize_t precision;
     Py_UCS4 type;
 } InternalFormatSpec;
@@ -180,7 +182,7 @@
     format->alternate = 0;
     format->sign = '\0';
     format->width = -1;
-    format->thousands_separators = 0;
+    format->thousands_separators = LT_NO_LOCALE;
     format->precision = -1;
     format->type = default_type;
 
@@ -240,7 +242,7 @@
     }
     /* Underscore signifies add thousands separators */
     if (end-pos && READ_spec(pos) == '_') {
-        if (format->thousands_separators != 0) {
+        if (format->thousands_separators != LT_NO_LOCALE) {
             invalid_comma_and_underscore();
             return 0;
         }
@@ -386,16 +388,6 @@
 /*********** common routines for numeric formatting *********************/
 /************************************************************************/
 
-<<<<<<< HEAD
-=======
-/* Locale type codes. */
-enum LocaleType {
-    LT_CURRENT_LOCALE,
-    LT_DEFAULT_LOCALE,
-    LT_NO_LOCALE
-};
-
->>>>>>> 59e5e0dc
 /* Locale info needed for formatting integers and the part of floats
    before and including the decimal. Note that locales only support
    8-bit chars, not unicode. */
@@ -732,22 +724,12 @@
     case LT_UNDERSCORE_LOCALE:
     case LT_UNDER_FOUR_LOCALE:
         locale_info->decimal_point = PyUnicode_FromOrdinal('.');
-<<<<<<< HEAD
         locale_info->thousands_sep = PyUnicode_FromOrdinal(
             type == LT_DEFAULT_LOCALE ? ',' : '_');
-        if (!locale_info->decimal_point || !locale_info->thousands_sep) {
-            Py_XDECREF(locale_info->decimal_point);
-            Py_XDECREF(locale_info->thousands_sep);
+        if (!locale_info->decimal_point || !locale_info->thousands_sep)
             return -1;
-        }
         if (type != LT_UNDER_FOUR_LOCALE)
             locale_info->grouping = "\3"; /* Group every 3 characters.  The
-=======
-        locale_info->thousands_sep = PyUnicode_FromOrdinal(',');
-        if (!locale_info->decimal_point || !locale_info->thousands_sep)
-            return -1;
-        locale_info->grouping = "\3"; /* Group every 3 characters.  The
->>>>>>> 59e5e0dc
                                          (implicit) trailing 0 means repeat
                                          infinitely. */
         else
